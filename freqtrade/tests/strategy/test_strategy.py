--- conflicted
+++ resolved
@@ -102,13 +102,8 @@
     with pytest.raises(OperationalException,
                        match=r"Impossible to load Strategy 'DefaultStrategy'. "
                              r"This class does not exist or contains Python code errors."):
-<<<<<<< HEAD
         StrategyResolver(default_conf)
-    assert log_has_re(r".*Error: can't pickle staticmethod objects", caplog.record_tuples)
-=======
-        StrategyResolver()
     assert log_has_re(r".*Error: can't pickle staticmethod objects", caplog)
->>>>>>> 90054475
 
 
 def test_strategy(result, default_conf):
