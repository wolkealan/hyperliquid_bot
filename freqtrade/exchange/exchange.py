--- conflicted
+++ resolved
@@ -154,20 +154,6 @@
         self._api_async = self._init_ccxt(
             exchange_config, ccxt_async, ccxt_kwargs=ccxt_async_config)
 
-<<<<<<< HEAD
-        self.trading_mode: TradingMode = (
-            TradingMode(config.get('trading_mode'))
-            if config.get('trading_mode')
-            else TradingMode.SPOT
-        )
-        collateral: Optional[Collateral] = (
-            Collateral(config.get('collateral'))
-            if config.get('collateral')
-            else None
-        )
-
-=======
->>>>>>> 778f0d9d
         if self.trading_mode != TradingMode.SPOT:
             self.fill_leverage_brackets()
 
@@ -188,11 +174,7 @@
             self.validate_order_time_in_force(config.get('order_time_in_force', {}))
             self.validate_required_startup_candles(config.get('startup_candle_count', 0),
                                                    config.get('timeframe', ''))
-<<<<<<< HEAD
-            self.validate_trading_mode_and_collateral(self.trading_mode, collateral)
-=======
             self.validate_trading_mode_and_collateral(self.trading_mode, self.collateral)
->>>>>>> 778f0d9d
         # Converts the interval provided in minutes in config to seconds
         self.markets_refresh_interval: int = exchange_config.get(
             "markets_refresh_interval", 60) * 60
@@ -225,11 +207,6 @@
             'secret': exchange_config.get('secret'),
             'password': exchange_config.get('password'),
             'uid': exchange_config.get('uid', ''),
-<<<<<<< HEAD
-            'options': exchange_config.get('options', {})
-=======
-            # 'options': exchange_config.get('options', {})
->>>>>>> 778f0d9d
         }
         if ccxt_kwargs:
             logger.info('Applying additional ccxt config: %s', ccxt_kwargs)
@@ -641,24 +618,13 @@
         # The value returned should satisfy both limits: for amount (base currency) and
         # for cost (quote, stake currency), so max() is used here.
         # See also #2575 at github.
-<<<<<<< HEAD
-        return self._apply_leverage_to_stake_amount(
-=======
         return self._get_stake_amount_considering_leverage(
->>>>>>> 778f0d9d
             max(min_stake_amounts) * amount_reserve_percent,
             leverage or 1.0
         )
 
-<<<<<<< HEAD
-    def _apply_leverage_to_stake_amount(self, stake_amount: float, leverage: float):
-        """
-        #TODO-lev: Find out how this works on Kraken and FTX
-        # * Should be implemented by child classes if leverage affects the stake_amount
-=======
     def _get_stake_amount_considering_leverage(self, stake_amount: float, leverage: float):
         """
->>>>>>> 778f0d9d
         Takes the minimum stake amount for a pair with no leverage and returns the minimum
         stake amount when leverage is considered
         :param stake_amount: The stake amount for a pair before leverage is considered
@@ -805,24 +771,12 @@
 
     # Order handling
 
-<<<<<<< HEAD
-    def create_order(self, pair: str, ordertype: str, side: str, amount: float,
-                     rate: float, time_in_force: str = 'gtc', leverage=1.0) -> Dict:
-
-        if self._config['dry_run']:
-            dry_order = self.create_dry_run_order(pair, ordertype, side, amount, rate)
-            return dry_order
-
-        if self.trading_mode != TradingMode.SPOT:
-            self._set_leverage(leverage, pair)
-=======
     def _lev_prep(self, pair: str, leverage: float):
         if self.trading_mode != TradingMode.SPOT:
             self.set_margin_mode(pair, self.collateral)
             self._set_leverage(leverage, pair)
 
     def _get_params(self, ordertype: str, leverage: float, time_in_force: str = 'gtc') -> Dict:
->>>>>>> 778f0d9d
         params = self._params.copy()
         if time_in_force != 'gtc' and ordertype != 'market':
             param = self._ft_has.get('time_in_force_parameter', '')
@@ -876,13 +830,8 @@
         """
         raise OperationalException(f"stoploss is not implemented for {self.name}.")
 
-<<<<<<< HEAD
-    def stoploss(self, pair: str, amount: float,
-                 stop_price: float, order_types: Dict, side: str) -> Dict:
-=======
     def stoploss(self, pair: str, amount: float, stop_price: float,
                  order_types: Dict, side: str, leverage: float) -> Dict:
->>>>>>> 778f0d9d
         """
         creates a stoploss order.
         The precise ordertype is determined by the order_types dict or exchange default.
@@ -1645,17 +1594,6 @@
             self._async_get_trade_history(pair=pair, since=since,
                                           until=until, from_id=from_id))
 
-<<<<<<< HEAD
-    @retrier
-    def fill_leverage_brackets(self):
-        """
-            #TODO-lev: Should maybe be renamed, leverage_brackets might not be accurate for kraken
-            Assigns property _leverage_brackets to a dictionary of information about the leverage
-            allowed on each pair
-        """
-        raise OperationalException(
-            f"{self.name.capitalize()}.fill_leverage_brackets has not been implemented.")
-=======
     def fill_leverage_brackets(self):
         """
             # TODO-lev: Should maybe be renamed, leverage_brackets might not be accurate for kraken
@@ -1663,7 +1601,6 @@
             allowed on each pair
         """
         return
->>>>>>> 778f0d9d
 
     def get_max_leverage(self, pair: Optional[str], nominal_value: Optional[float]) -> float:
         """
@@ -1684,13 +1621,7 @@
             Set's the leverage before making a trade, in order to not
             have the same leverage on every trade
         """
-<<<<<<< HEAD
-        if not self.exchange_has("setLeverage"):
-=======
-        # TODO-lev: Make a documentation page that says you can't run 2 bots
-        # TODO-lev: on the same account with leverage
         if self._config['dry_run'] or not self.exchange_has("setLeverage"):
->>>>>>> 778f0d9d
             # Some exchanges only support one collateral type
             return
 
@@ -1710,11 +1641,7 @@
             Set's the margin mode on the exchange to cross or isolated for a specific pair
             :param symbol: base/quote currency pair (e.g. "ADA/USDT")
         '''
-<<<<<<< HEAD
-        if not self.exchange_has("setMarginMode"):
-=======
         if self._config['dry_run'] or not self.exchange_has("setMarginMode"):
->>>>>>> 778f0d9d
             # Some exchanges only support one collateral type
             return
 
