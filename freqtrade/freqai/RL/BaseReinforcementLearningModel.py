--- conflicted
+++ resolved
@@ -488,11 +488,7 @@
     seed: int,
     train_df: DataFrame,
     price: DataFrame,
-<<<<<<< HEAD
-    env_info: Dict[str, Any],
-=======
-    env_info: dict[str, Any] = {},
->>>>>>> 4a190bd1
+    env_info: dict[str, Any],
 ) -> Callable:
     """
     Utility function for multiprocessed env.
