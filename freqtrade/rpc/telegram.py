# pragma pylint: disable=unused-argument, unused-variable, protected-access, invalid-name

"""
This module manage Telegram communication
"""
import json
import logging
import re
from datetime import date, datetime, timedelta
from functools import partial
from html import escape
from itertools import chain
from math import isnan
from typing import Any, Callable, Dict, List, Optional, Union

import arrow
from tabulate import tabulate
from telegram import (CallbackQuery, InlineKeyboardButton, InlineKeyboardMarkup, KeyboardButton,
                      ParseMode, ReplyKeyboardMarkup, Update)
from telegram.error import BadRequest, NetworkError, TelegramError
from telegram.ext import CallbackContext, CallbackQueryHandler, CommandHandler, Updater
from telegram.utils.helpers import escape_markdown

from freqtrade.__init__ import __version__
from freqtrade.constants import DUST_PER_COIN
from freqtrade.enums import RPCMessageType, SignalDirection, TradingMode
from freqtrade.exceptions import OperationalException
from freqtrade.misc import chunks, plural, round_coin_value
from freqtrade.persistence import Trade
from freqtrade.rpc import RPC, RPCException, RPCHandler


logger = logging.getLogger(__name__)

logger.debug('Included module rpc.telegram ...')

MAX_TELEGRAM_MESSAGE_LENGTH = 4096


def authorized_only(command_handler: Callable[..., None]) -> Callable[..., Any]:
    """
    Decorator to check if the message comes from the correct chat_id
    :param command_handler: Telegram CommandHandler
    :return: decorated function
    """

    def wrapper(self, *args, **kwargs):
        """ Decorator logic """
        update = kwargs.get('update') or args[0]

        # Reject unauthorized messages
        if update.callback_query:
            cchat_id = int(update.callback_query.message.chat.id)
        else:
            cchat_id = int(update.message.chat_id)

        chat_id = int(self._config['telegram']['chat_id'])
        if cchat_id != chat_id:
            logger.info(
                'Rejected unauthorized message from: %s',
                update.message.chat_id
            )
            return wrapper
        # Rollback session to avoid getting data stored in a transaction.
        Trade.query.session.rollback()
        logger.debug(
            'Executing handler: %s for chat_id: %s',
            command_handler.__name__,
            chat_id
        )
        try:
            return command_handler(self, *args, **kwargs)
        except BaseException:
            logger.exception('Exception occurred within Telegram module')

    return wrapper


class Telegram(RPCHandler):
    """  This class handles all telegram communication """

    def __init__(self, rpc: RPC, config: Dict[str, Any]) -> None:
        """
        Init the Telegram call, and init the super class RPCHandler
        :param rpc: instance of RPC Helper class
        :param config: Configuration object
        :return: None
        """
        super().__init__(rpc, config)

        self._updater: Updater
        self._init_keyboard()
        self._init()

    def _init_keyboard(self) -> None:
        """
        Validates the keyboard configuration from telegram config
        section.
        """
        self._keyboard: List[List[Union[str, KeyboardButton]]] = [
            ['/daily', '/profit', '/balance'],
            ['/status', '/status table', '/performance'],
            ['/count', '/start', '/stop', '/help']
        ]
        # do not allow commands with mandatory arguments and critical cmds
        # like /forcesell and /forcebuy
        # TODO: DRY! - its not good to list all valid cmds here. But otherwise
        #       this needs refactoring of the whole telegram module (same
        #       problem in _help()).
        valid_keys: List[str] = [r'/start$', r'/stop$', r'/status$', r'/status table$',
                                 r'/trades$', r'/performance$', r'/buys', r'/sells', r'/mix_tags',
                                 r'/daily$', r'/daily \d+$', r'/profit$', r'/profit \d+',
                                 r'/stats$', r'/count$', r'/locks$', r'/balance$',
                                 r'/stopbuy$', r'/reload_config$', r'/show_config$',
                                 r'/logs$', r'/whitelist$', r'/blacklist$', r'/bl_delete$',
                                 r'/weekly$', r'/weekly \d+$', r'/monthly$', r'/monthly \d+$',
<<<<<<< HEAD
                                 r'/forcebuy$', r'/forcesell$', r'/edge$', r'/health$', r'/help$',
                                 r'/version$']
=======
                                 r'/forcebuy$', r'/forcelong$', r'/forceshort$',
                                 r'/edge$', r'/health$', r'/help$', r'/version$']
>>>>>>> b0fab3ad
        # Create keys for generation
        valid_keys_print = [k.replace('$', '') for k in valid_keys]

        # custom keyboard specified in config.json
        cust_keyboard = self._config['telegram'].get('keyboard', [])
        if cust_keyboard:
            combined = "(" + ")|(".join(valid_keys) + ")"
            # check for valid shortcuts
            invalid_keys = [b for b in chain.from_iterable(cust_keyboard)
                            if not re.match(combined, b)]
            if len(invalid_keys):
                err_msg = ('config.telegram.keyboard: Invalid commands for '
                           f'custom Telegram keyboard: {invalid_keys}'
                           f'\nvalid commands are: {valid_keys_print}')
                raise OperationalException(err_msg)
            else:
                self._keyboard = cust_keyboard
                logger.info('using custom keyboard from '
                            f'config.json: {self._keyboard}')

    def _init(self) -> None:
        """
        Initializes this module with the given config,
        registers all known command handlers
        and starts polling for message updates
        """
        self._updater = Updater(token=self._config['telegram']['token'], workers=0,
                                use_context=True)

        # Register command handler and start telegram message polling
        handles = [
            CommandHandler('status', self._status),
            CommandHandler('profit', self._profit),
            CommandHandler('balance', self._balance),
            CommandHandler('start', self._start),
            CommandHandler('stop', self._stop),
            CommandHandler(['forcesell', 'forceexit'], self._forceexit),
            CommandHandler(['forcebuy', 'forcelong'], partial(
                self._forceenter, order_side=SignalDirection.LONG)),
            CommandHandler('forceshort', partial(
                self._forceenter, order_side=SignalDirection.SHORT)),
            CommandHandler('trades', self._trades),
            CommandHandler('delete', self._delete_trade),
            CommandHandler('performance', self._performance),
            CommandHandler(['buys', 'entries'], self._enter_tag_performance),
            CommandHandler('sells', self._sell_reason_performance),
            CommandHandler('mix_tags', self._mix_tag_performance),
            CommandHandler('stats', self._stats),
            CommandHandler('daily', self._daily),
            CommandHandler('weekly', self._weekly),
            CommandHandler('monthly', self._monthly),
            CommandHandler('count', self._count),
            CommandHandler('locks', self._locks),
            CommandHandler(['unlock', 'delete_locks'], self._delete_locks),
            CommandHandler(['reload_config', 'reload_conf'], self._reload_config),
            CommandHandler(['show_config', 'show_conf'], self._show_config),
            CommandHandler('stopbuy', self._stopbuy),
            CommandHandler('whitelist', self._whitelist),
            CommandHandler('blacklist', self._blacklist),
            CommandHandler(['blacklist_delete', 'bl_delete'], self._blacklist_delete),
            CommandHandler('logs', self._logs),
            CommandHandler('edge', self._edge),
            CommandHandler('health', self._health),
            CommandHandler('help', self._help),
            CommandHandler('version', self._version),
        ]
        callbacks = [
            CallbackQueryHandler(self._status_table, pattern='update_status_table'),
            CallbackQueryHandler(self._daily, pattern='update_daily'),
            CallbackQueryHandler(self._weekly, pattern='update_weekly'),
            CallbackQueryHandler(self._monthly, pattern='update_monthly'),
            CallbackQueryHandler(self._profit, pattern='update_profit'),
            CallbackQueryHandler(self._balance, pattern='update_balance'),
            CallbackQueryHandler(self._performance, pattern='update_performance'),
            CallbackQueryHandler(self._enter_tag_performance,
                                 pattern='update_enter_tag_performance'),
            CallbackQueryHandler(self._sell_reason_performance,
                                 pattern='update_sell_reason_performance'),
            CallbackQueryHandler(self._mix_tag_performance, pattern='update_mix_tag_performance'),
            CallbackQueryHandler(self._count, pattern='update_count'),
<<<<<<< HEAD
            CallbackQueryHandler(self._forcebuy_inline, pattern=r"\S+\/\S+"),
            CallbackQueryHandler(self._forcesell_inline, pattern=r"[0-9]+\s\S+\/\S+")
=======
            CallbackQueryHandler(self._forceenter_inline),
>>>>>>> b0fab3ad
        ]
        for handle in handles:
            self._updater.dispatcher.add_handler(handle)

        for callback in callbacks:
            self._updater.dispatcher.add_handler(callback)

        self._updater.start_polling(
            bootstrap_retries=-1,
            timeout=20,
            read_latency=60,  # Assumed transmission latency
            drop_pending_updates=True,
        )
        logger.info(
            'rpc.telegram is listening for following commands: %s',
            [h.command for h in handles]
        )

    def cleanup(self) -> None:
        """
        Stops all running telegram threads.
        :return: None
        """
        # This can take up to `timeout` from the call to `start_polling`.
        self._updater.stop()

    def _format_buy_msg(self, msg: Dict[str, Any]) -> str:
        if self._rpc._fiat_converter:
            msg['stake_amount_fiat'] = self._rpc._fiat_converter.convert_amount(
                msg['stake_amount'], msg['stake_currency'], msg['fiat_currency'])
        else:
            msg['stake_amount_fiat'] = 0
        is_fill = msg['type'] in [RPCMessageType.BUY_FILL, RPCMessageType.SHORT_FILL]
        emoji = '\N{CHECK MARK}' if is_fill else '\N{LARGE BLUE CIRCLE}'

        enter_side = ({'enter': 'Long', 'entered': 'Longed'} if msg['type']
                      in [RPCMessageType.BUY_FILL, RPCMessageType.BUY]
                      else {'enter': 'Short', 'entered': 'Shorted'})
        message = (
            f"{emoji} *{msg['exchange']}:*"
            f" {enter_side['entered'] if is_fill else enter_side['enter']} {msg['pair']}"
            f" (#{msg['trade_id']})\n"
            )
        message += f"*Enter Tag:* `{msg['enter_tag']}`\n" if msg.get('enter_tag', None) else ""
        message += f"*Amount:* `{msg['amount']:.8f}`\n"
        if msg.get('leverage') and msg.get('leverage', 1.0) != 1.0:
            message += f"*Leverage:* `{msg['leverage']}`\n"

        if msg['type'] in [RPCMessageType.BUY_FILL, RPCMessageType.SHORT_FILL]:
            message += f"*Open Rate:* `{msg['open_rate']:.8f}`\n"
        elif msg['type'] in [RPCMessageType.BUY, RPCMessageType.SHORT]:
            message += f"*Open Rate:* `{msg['limit']:.8f}`\n"\
                       f"*Current Rate:* `{msg['current_rate']:.8f}`\n"

        message += f"*Total:* `({round_coin_value(msg['stake_amount'], msg['stake_currency'])}"

        if msg.get('fiat_currency', None):
            message += f", {round_coin_value(msg['stake_amount_fiat'], msg['fiat_currency'])}"

        message += ")`"
        return message

    def _format_sell_msg(self, msg: Dict[str, Any]) -> str:
        msg['amount'] = round(msg['amount'], 8)
        msg['profit_percent'] = round(msg['profit_ratio'] * 100, 2)
        msg['duration'] = msg['close_date'].replace(
            microsecond=0) - msg['open_date'].replace(microsecond=0)
        msg['duration_min'] = msg['duration'].total_seconds() / 60

        msg['enter_tag'] = msg['enter_tag'] if "enter_tag" in msg.keys() else None
        msg['emoji'] = self._get_sell_emoji(msg)
        msg['leverage_text'] = (f"*Leverage:* `{msg['leverage']:.1f}`\n"
                                if msg.get('leverage', None) and msg.get('leverage', 1.0) != 1.0
                                else "")

        # Check if all sell properties are available.
        # This might not be the case if the message origin is triggered by /forcesell
        if (all(prop in msg for prop in ['gain', 'fiat_currency', 'stake_currency'])
                and self._rpc._fiat_converter):
            msg['profit_fiat'] = self._rpc._fiat_converter.convert_amount(
                msg['profit_amount'], msg['stake_currency'], msg['fiat_currency'])
            msg['profit_extra'] = (
                f" ({msg['gain']}: {msg['profit_amount']:.8f} {msg['stake_currency']}"
                f" / {msg['profit_fiat']:.3f} {msg['fiat_currency']})")
        else:
            msg['profit_extra'] = ''
        is_fill = msg['type'] == RPCMessageType.SELL_FILL
        message = (
            f"{msg['emoji']} *{msg['exchange']}:* "
            f"{'Exited' if is_fill else 'Exiting'} {msg['pair']} (#{msg['trade_id']})\n"
            f"*{'Profit' if is_fill else 'Unrealized Profit'}:* "
            f"`{msg['profit_ratio']:.2%}{msg['profit_extra']}`\n"
            f"*Enter Tag:* `{msg['enter_tag']}`\n"
            f"*Exit Reason:* `{msg['sell_reason']}`\n"
            f"*Duration:* `{msg['duration']} ({msg['duration_min']:.1f} min)`\n"
            f"*Direction:* `{msg['direction']}`\n"
            f"{msg['leverage_text']}"
            f"*Amount:* `{msg['amount']:.8f}`\n"
            f"*Open Rate:* `{msg['open_rate']:.8f}`\n"
        )
        if msg['type'] == RPCMessageType.SELL:
            message += (f"*Current Rate:* `{msg['current_rate']:.8f}`\n"
                        f"*Close Rate:* `{msg['limit']:.8f}`")

        elif msg['type'] == RPCMessageType.SELL_FILL:
            message += f"*Close Rate:* `{msg['close_rate']:.8f}`"

        return message

    def compose_message(self, msg: Dict[str, Any], msg_type: RPCMessageType) -> str:
        if msg_type in [RPCMessageType.BUY, RPCMessageType.BUY_FILL, RPCMessageType.SHORT,
                        RPCMessageType.SHORT_FILL]:
            message = self._format_buy_msg(msg)

        elif msg_type in [RPCMessageType.SELL, RPCMessageType.SELL_FILL]:
            message = self._format_sell_msg(msg)

        elif msg_type in (RPCMessageType.BUY_CANCEL, RPCMessageType.SHORT_CANCEL,
                          RPCMessageType.SELL_CANCEL):
            msg['message_side'] = 'enter' if msg_type in [RPCMessageType.BUY_CANCEL,
                                                          RPCMessageType.SHORT_CANCEL] else 'exit'
            message = ("\N{WARNING SIGN} *{exchange}:* "
                       "Cancelling {message_side} Order for {pair} (#{trade_id}). "
                       "Reason: {reason}.".format(**msg))

        elif msg_type == RPCMessageType.PROTECTION_TRIGGER:
            message = (
                "*Protection* triggered due to {reason}. "
                "`{pair}` will be locked until `{lock_end_time}`."
            ).format(**msg)

        elif msg_type == RPCMessageType.PROTECTION_TRIGGER_GLOBAL:
            message = (
                "*Protection* triggered due to {reason}. "
                "*All pairs* will be locked until `{lock_end_time}`."
            ).format(**msg)

        elif msg_type == RPCMessageType.STATUS:
            message = '*Status:* `{status}`'.format(**msg)

        elif msg_type == RPCMessageType.WARNING:
            message = '\N{WARNING SIGN} *Warning:* `{status}`'.format(**msg)

        elif msg_type == RPCMessageType.STARTUP:
            message = '{status}'.format(**msg)

        else:
            raise NotImplementedError('Unknown message type: {}'.format(msg_type))
        return message

    def send_msg(self, msg: Dict[str, Any]) -> None:
        """ Send a message to telegram channel """

        default_noti = 'on'

        msg_type = msg['type']
        noti = ''
        if msg_type == RPCMessageType.SELL:
            sell_noti = self._config['telegram'] \
                .get('notification_settings', {}).get(str(msg_type), {})
            # For backward compatibility sell still can be string
            if isinstance(sell_noti, str):
                noti = sell_noti
            else:
                noti = sell_noti.get(str(msg['sell_reason']), default_noti)
        else:
            noti = self._config['telegram'] \
                .get('notification_settings', {}).get(str(msg_type), default_noti)

        if noti == 'off':
            logger.info(f"Notification '{msg_type}' not sent.")
            # Notification disabled
            return

        message = self.compose_message(msg, msg_type)

        self._send_msg(message, disable_notification=(noti == 'silent'))

    def _get_sell_emoji(self, msg):
        """
        Get emoji for sell-side
        """

        if float(msg['profit_percent']) >= 5.0:
            return "\N{ROCKET}"
        elif float(msg['profit_percent']) >= 0.0:
            return "\N{EIGHT SPOKED ASTERISK}"
        elif msg['sell_reason'] == "stop_loss":
            return "\N{WARNING SIGN}"
        else:
            return "\N{CROSS MARK}"

    def _prepare_entry_details(self, filled_orders: List, base_currency: str, is_open: bool):
        """
        Prepare details of trade with entry adjustment enabled
        """
        lines: List[str] = []
        if len(filled_orders) > 0:
            first_avg = filled_orders[0]["safe_price"]

        for x, order in enumerate(filled_orders):
            if not order['ft_is_entry']:
                continue
            cur_entry_datetime = arrow.get(order["order_filled_date"])
            cur_entry_amount = order["amount"]
            cur_entry_average = order["safe_price"]
            lines.append("  ")
            if x == 0:
                lines.append(f"*Entry #{x+1}:*")
                lines.append(
                    f"*Entry Amount:* {cur_entry_amount} ({order['cost']:.8f} {base_currency})")
                lines.append(f"*Average Entry Price:* {cur_entry_average}")
            else:
                sumA = 0
                sumB = 0
                for y in range(x):
                    sumA += (filled_orders[y]["amount"] * filled_orders[y]["safe_price"])
                    sumB += filled_orders[y]["amount"]
                prev_avg_price = sumA / sumB
                price_to_1st_entry = ((cur_entry_average - first_avg) / first_avg)
                minus_on_entry = 0
                if prev_avg_price:
                    minus_on_entry = (cur_entry_average - prev_avg_price) / prev_avg_price

                dur_entry = cur_entry_datetime - arrow.get(filled_orders[x-1]["order_filled_date"])
                days = dur_entry.days
                hours, remainder = divmod(dur_entry.seconds, 3600)
                minutes, seconds = divmod(remainder, 60)
                lines.append(f"*Entry #{x+1}:* at {minus_on_entry:.2%} avg profit")
                if is_open:
                    lines.append("({})".format(cur_entry_datetime
                                               .humanize(granularity=["day", "hour", "minute"])))
                lines.append(
                    f"*Entry Amount:* {cur_entry_amount} ({order['cost']:.8f} {base_currency})")
                lines.append(f"*Average Entry Price:* {cur_entry_average} "
                             f"({price_to_1st_entry:.2%} from 1st entry rate)")
                lines.append(f"*Order filled at:* {order['order_filled_date']}")
                lines.append(f"({days}d {hours}h {minutes}m {seconds}s from previous entry)")
        return lines

    @authorized_only
    def _status(self, update: Update, context: CallbackContext) -> None:
        """
        Handler for /status.
        Returns the current TradeThread status
        :param bot: telegram bot
        :param update: message update
        :return: None
        """

        if context.args and 'table' in context.args:
            self._status_table(update, context)
            return

        try:

            # Check if there's at least one numerical ID provided.
            # If so, try to get only these trades.
            trade_ids = []
            if context.args and len(context.args) > 0:
                trade_ids = [int(i) for i in context.args if i.isnumeric()]

            results = self._rpc._rpc_trade_status(trade_ids=trade_ids)
            position_adjust = self._config.get('position_adjustment_enable', False)
            max_entries = self._config.get('max_entry_position_adjustment', -1)
            messages = []
            for r in results:
                r['open_date_hum'] = arrow.get(r['open_date']).humanize()
                r['num_entries'] = len([o for o in r['orders'] if o['ft_is_entry']])
                r['sell_reason'] = r.get('sell_reason', "")
                lines = [
                    "*Trade ID:* `{trade_id}`" +
                    ("` (since {open_date_hum})`" if r['is_open'] else ""),
                    "*Current Pair:* {pair}",
                    "*Direction:* " + ("`Short`" if r.get('is_short') else "`Long`"),
                    "*Leverage:* `{leverage}`" if r.get('leverage') else "",
                    "*Amount:* `{amount} ({stake_amount} {base_currency})`",
                    "*Enter Tag:* `{enter_tag}`" if r['enter_tag'] else "",
                    "*Exit Reason:* `{sell_reason}`" if r['sell_reason'] else "",
                ]

                if position_adjust:
                    max_buy_str = (f"/{max_entries + 1}" if (max_entries > 0) else "")
                    lines.append("*Number of Entries:* `{num_entries}`" + max_buy_str)

                lines.extend([
                    "*Open Rate:* `{open_rate:.8f}`",
                    "*Close Rate:* `{close_rate:.8f}`" if r['close_rate'] else "",
                    "*Open Date:* `{open_date}`",
                    "*Close Date:* `{close_date}`" if r['close_date'] else "",
                    "*Current Rate:* `{current_rate:.8f}`" if r['is_open'] else "",
                    ("*Current Profit:* " if r['is_open'] else "*Close Profit: *")
                    + "`{profit_ratio:.2%}`",
                ])

                if r['is_open']:
                    if (r['stop_loss_abs'] != r['initial_stop_loss_abs']
                            and r['initial_stop_loss_ratio'] is not None):
                        # Adding initial stoploss only if it is different from stoploss
                        lines.append("*Initial Stoploss:* `{initial_stop_loss_abs:.8f}` "
                                     "`({initial_stop_loss_ratio:.2%})`")

                    # Adding stoploss and stoploss percentage only if it is not None
                    lines.append("*Stoploss:* `{stop_loss_abs:.8f}` " +
                                 ("`({stop_loss_ratio:.2%})`" if r['stop_loss_ratio'] else ""))
                    lines.append("*Stoploss distance:* `{stoploss_current_dist:.8f}` "
                                 "`({stoploss_current_dist_ratio:.2%})`")
                    if r['open_order']:
                        if r['sell_order_status']:
                            lines.append("*Open Order:* `{open_order}` - `{sell_order_status}`")
                        else:
                            lines.append("*Open Order:* `{open_order}`")

                lines_detail = self._prepare_entry_details(
                    r['orders'], r['base_currency'], r['is_open'])
                lines.extend(lines_detail if lines_detail else "")

                # Filter empty lines using list-comprehension
                messages.append("\n".join([line for line in lines if line]).format(**r))

            for msg in messages:
                self._send_msg(msg)

        except RPCException as e:
            self._send_msg(str(e))

    @authorized_only
    def _status_table(self, update: Update, context: CallbackContext) -> None:
        """
        Handler for /status table.
        Returns the current TradeThread status in table format
        :param bot: telegram bot
        :param update: message update
        :return: None
        """
        try:
            fiat_currency = self._config.get('fiat_display_currency', '')
            statlist, head, fiat_profit_sum = self._rpc._rpc_status_table(
                self._config['stake_currency'], fiat_currency)

            show_total = not isnan(fiat_profit_sum) and len(statlist) > 1
            max_trades_per_msg = 50
            """
            Calculate the number of messages of 50 trades per message
            0.99 is used to make sure that there are no extra (empty) messages
            As an example with 50 trades, there will be int(50/50 + 0.99) = 1 message
            """
            messages_count = max(int(len(statlist) / max_trades_per_msg + 0.99), 1)
            for i in range(0, messages_count):
                trades = statlist[i * max_trades_per_msg:(i + 1) * max_trades_per_msg]
                if show_total and i == messages_count - 1:
                    # append total line
                    trades.append(["Total", "", "", f"{fiat_profit_sum:.2f} {fiat_currency}"])

                message = tabulate(trades,
                                   headers=head,
                                   tablefmt='simple')
                if show_total and i == messages_count - 1:
                    # insert separators line between Total
                    lines = message.split("\n")
                    message = "\n".join(lines[:-1] + [lines[1]] + [lines[-1]])
                self._send_msg(f"<pre>{message}</pre>", parse_mode=ParseMode.HTML,
                               reload_able=True, callback_path="update_status_table",
                               query=update.callback_query)
        except RPCException as e:
            self._send_msg(str(e))

    @authorized_only
    def _daily(self, update: Update, context: CallbackContext) -> None:
        """
        Handler for /daily <n>
        Returns a daily profit (in BTC) over the last n days.
        :param bot: telegram bot
        :param update: message update
        :return: None
        """
        stake_cur = self._config['stake_currency']
        fiat_disp_cur = self._config.get('fiat_display_currency', '')
        try:
            timescale = int(context.args[0]) if context.args else 7
        except (TypeError, ValueError, IndexError):
            timescale = 7
        try:
            stats = self._rpc._rpc_daily_profit(
                timescale,
                stake_cur,
                fiat_disp_cur
            )
            stats_tab = tabulate(
                [[day['date'],
                  f"{round_coin_value(day['abs_profit'], stats['stake_currency'])}",
                  f"{day['fiat_value']:.3f} {stats['fiat_display_currency']}",
                  f"{day['trade_count']} trades"] for day in stats['data']],
                headers=[
                    'Day',
                    f'Profit {stake_cur}',
                    f'Profit {fiat_disp_cur}',
                    'Trades',
                ],
                tablefmt='simple')
            message = f'<b>Daily Profit over the last {timescale} days</b>:\n<pre>{stats_tab}</pre>'
            self._send_msg(message, parse_mode=ParseMode.HTML, reload_able=True,
                           callback_path="update_daily", query=update.callback_query)
        except RPCException as e:
            self._send_msg(str(e))

    @authorized_only
    def _weekly(self, update: Update, context: CallbackContext) -> None:
        """
        Handler for /weekly <n>
        Returns a weekly profit (in BTC) over the last n weeks.
        :param bot: telegram bot
        :param update: message update
        :return: None
        """
        stake_cur = self._config['stake_currency']
        fiat_disp_cur = self._config.get('fiat_display_currency', '')
        try:
            timescale = int(context.args[0]) if context.args else 8
        except (TypeError, ValueError, IndexError):
            timescale = 8
        try:
            stats = self._rpc._rpc_weekly_profit(
                timescale,
                stake_cur,
                fiat_disp_cur
            )
            stats_tab = tabulate(
                [[week['date'],
                  f"{round_coin_value(week['abs_profit'], stats['stake_currency'])}",
                  f"{week['fiat_value']:.3f} {stats['fiat_display_currency']}",
                  f"{week['trade_count']} trades"] for week in stats['data']],
                headers=[
                    'Monday',
                    f'Profit {stake_cur}',
                    f'Profit {fiat_disp_cur}',
                    'Trades',
                ],
                tablefmt='simple')
            message = f'<b>Weekly Profit over the last {timescale} weeks ' \
                      f'(starting from Monday)</b>:\n<pre>{stats_tab}</pre> '
            self._send_msg(message, parse_mode=ParseMode.HTML, reload_able=True,
                           callback_path="update_weekly", query=update.callback_query)
        except RPCException as e:
            self._send_msg(str(e))

    @authorized_only
    def _monthly(self, update: Update, context: CallbackContext) -> None:
        """
        Handler for /monthly <n>
        Returns a monthly profit (in BTC) over the last n months.
        :param bot: telegram bot
        :param update: message update
        :return: None
        """
        stake_cur = self._config['stake_currency']
        fiat_disp_cur = self._config.get('fiat_display_currency', '')
        try:
            timescale = int(context.args[0]) if context.args else 6
        except (TypeError, ValueError, IndexError):
            timescale = 6
        try:
            stats = self._rpc._rpc_monthly_profit(
                timescale,
                stake_cur,
                fiat_disp_cur
            )
            stats_tab = tabulate(
                [[month['date'],
                  f"{round_coin_value(month['abs_profit'], stats['stake_currency'])}",
                  f"{month['fiat_value']:.3f} {stats['fiat_display_currency']}",
                  f"{month['trade_count']} trades"] for month in stats['data']],
                headers=[
                    'Month',
                    f'Profit {stake_cur}',
                    f'Profit {fiat_disp_cur}',
                    'Trades',
                ],
                tablefmt='simple')
            message = f'<b>Monthly Profit over the last {timescale} months' \
                      f'</b>:\n<pre>{stats_tab}</pre> '
            self._send_msg(message, parse_mode=ParseMode.HTML, reload_able=True,
                           callback_path="update_monthly", query=update.callback_query)
        except RPCException as e:
            self._send_msg(str(e))

    @authorized_only
    def _profit(self, update: Update, context: CallbackContext) -> None:
        """
        Handler for /profit.
        Returns a cumulative profit statistics.
        :param bot: telegram bot
        :param update: message update
        :return: None
        """
        stake_cur = self._config['stake_currency']
        fiat_disp_cur = self._config.get('fiat_display_currency', '')

        start_date = datetime.fromtimestamp(0)
        timescale = None
        try:
            if context.args:
                timescale = int(context.args[0]) - 1
                today_start = datetime.combine(date.today(), datetime.min.time())
                start_date = today_start - timedelta(days=timescale)
        except (TypeError, ValueError, IndexError):
            pass

        stats = self._rpc._rpc_trade_statistics(
            stake_cur,
            fiat_disp_cur,
            start_date)
        profit_closed_coin = stats['profit_closed_coin']
        profit_closed_ratio_mean = stats['profit_closed_ratio_mean']
        profit_closed_percent = stats['profit_closed_percent']
        profit_closed_fiat = stats['profit_closed_fiat']
        profit_all_coin = stats['profit_all_coin']
        profit_all_ratio_mean = stats['profit_all_ratio_mean']
        profit_all_percent = stats['profit_all_percent']
        profit_all_fiat = stats['profit_all_fiat']
        trade_count = stats['trade_count']
        first_trade_date = stats['first_trade_date']
        latest_trade_date = stats['latest_trade_date']
        avg_duration = stats['avg_duration']
        best_pair = stats['best_pair']
        best_pair_profit_ratio = stats['best_pair_profit_ratio']
        if stats['trade_count'] == 0:
            markdown_msg = 'No trades yet.'
        else:
            # Message to display
            if stats['closed_trade_count'] > 0:
                markdown_msg = ("*ROI:* Closed trades\n"
                                f"∙ `{round_coin_value(profit_closed_coin, stake_cur)} "
                                f"({profit_closed_ratio_mean:.2%}) "
                                f"({profit_closed_percent} \N{GREEK CAPITAL LETTER SIGMA}%)`\n"
                                f"∙ `{round_coin_value(profit_closed_fiat, fiat_disp_cur)}`\n")
            else:
                markdown_msg = "`No closed trade` \n"

            markdown_msg += (
                f"*ROI:* All trades\n"
                f"∙ `{round_coin_value(profit_all_coin, stake_cur)} "
                f"({profit_all_ratio_mean:.2%}) "
                f"({profit_all_percent} \N{GREEK CAPITAL LETTER SIGMA}%)`\n"
                f"∙ `{round_coin_value(profit_all_fiat, fiat_disp_cur)}`\n"
                f"*Total Trade Count:* `{trade_count}`\n"
                f"*{'First Trade opened' if not timescale else 'Showing Profit since'}:* "
                f"`{first_trade_date}`\n"
                f"*Latest Trade opened:* `{latest_trade_date}\n`"
                f"*Win / Loss:* `{stats['winning_trades']} / {stats['losing_trades']}`"
            )
            if stats['closed_trade_count'] > 0:
                markdown_msg += (f"\n*Avg. Duration:* `{avg_duration}`\n"
                                 f"*Best Performing:* `{best_pair}: {best_pair_profit_ratio:.2%}`")
        self._send_msg(markdown_msg, reload_able=True, callback_path="update_profit",
                       query=update.callback_query)

    @authorized_only
    def _stats(self, update: Update, context: CallbackContext) -> None:
        """
        Handler for /stats
        Show stats of recent trades
        """
        stats = self._rpc._rpc_stats()

        reason_map = {
            'roi': 'ROI',
            'stop_loss': 'Stoploss',
            'trailing_stop_loss': 'Trail. Stop',
            'stoploss_on_exchange': 'Stoploss',
            'sell_signal': 'Sell Signal',
            'force_sell': 'Forcesell',
            'emergency_sell': 'Emergency Sell',
        }
        sell_reasons_tabulate = [
            [
                reason_map.get(reason, reason),
                sum(count.values()),
                count['wins'],
                count['losses']
            ] for reason, count in stats['sell_reasons'].items()
        ]
        sell_reasons_msg = 'No trades yet.'
        for reason in chunks(sell_reasons_tabulate, 25):
            sell_reasons_msg = tabulate(
                reason,
                headers=['Sell Reason', 'Sells', 'Wins', 'Losses']
            )
            if len(sell_reasons_tabulate) > 25:
                self._send_msg(sell_reasons_msg, ParseMode.MARKDOWN)
                sell_reasons_msg = ''

        durations = stats['durations']
        duration_msg = tabulate(
            [
                ['Wins', str(timedelta(seconds=durations['wins']))
                 if durations['wins'] is not None else 'N/A'],
                ['Losses', str(timedelta(seconds=durations['losses']))
                 if durations['losses'] is not None else 'N/A']
            ],
            headers=['', 'Avg. Duration']
        )
        msg = (f"""```\n{sell_reasons_msg}```\n```\n{duration_msg}```""")

        self._send_msg(msg, ParseMode.MARKDOWN)

    @authorized_only
    def _balance(self, update: Update, context: CallbackContext) -> None:
        """ Handler for /balance """
        try:
            result = self._rpc._rpc_balance(self._config['stake_currency'],
                                            self._config.get('fiat_display_currency', ''))

            balance_dust_level = self._config['telegram'].get('balance_dust_level', 0.0)
            if not balance_dust_level:
                balance_dust_level = DUST_PER_COIN.get(self._config['stake_currency'], 1.0)

            output = ''
            if self._config['dry_run']:
                output += "*Warning:* Simulated balances in Dry Mode.\n"
            starting_cap = round_coin_value(
                result['starting_capital'], self._config['stake_currency'])
            output += f"Starting capital: `{starting_cap}`"
            starting_cap_fiat = round_coin_value(
                result['starting_capital_fiat'], self._config['fiat_display_currency']
            ) if result['starting_capital_fiat'] > 0 else ''
            output += (f" `, {starting_cap_fiat}`.\n"
                       ) if result['starting_capital_fiat'] > 0 else '.\n'

            total_dust_balance = 0
            total_dust_currencies = 0
            for curr in result['currencies']:
                curr_output = ''
                if curr['est_stake'] > balance_dust_level:
                    if curr['is_position']:
                        curr_output = (
                            f"*{curr['currency']}:*\n"
                            f"\t`{curr['side']}: {curr['position']:.8f}`\n"
                            f"\t`Leverage: {curr['leverage']:.1f}`\n"
                            f"\t`Est. {curr['stake']}: "
                            f"{round_coin_value(curr['est_stake'], curr['stake'], False)}`\n")
                    else:
                        curr_output = (
                            f"*{curr['currency']}:*\n"
                            f"\t`Available: {curr['free']:.8f}`\n"
                            f"\t`Balance: {curr['balance']:.8f}`\n"
                            f"\t`Pending: {curr['used']:.8f}`\n"
                            f"\t`Est. {curr['stake']}: "
                            f"{round_coin_value(curr['est_stake'], curr['stake'], False)}`\n")
                elif curr['est_stake'] <= balance_dust_level:
                    total_dust_balance += curr['est_stake']
                    total_dust_currencies += 1

                # Handle overflowing message length
                if len(output + curr_output) >= MAX_TELEGRAM_MESSAGE_LENGTH:
                    self._send_msg(output)
                    output = curr_output
                else:
                    output += curr_output

            if total_dust_balance > 0:
                output += (
                    f"*{total_dust_currencies} Other "
                    f"{plural(total_dust_currencies, 'Currency', 'Currencies')} "
                    f"(< {balance_dust_level} {result['stake']}):*\n"
                    f"\t`Est. {result['stake']}: "
                    f"{round_coin_value(total_dust_balance, result['stake'], False)}`\n")
            tc = result['trade_count'] > 0
            stake_improve = f" `({result['starting_capital_ratio']:.2%})`" if tc else ''
            fiat_val = f" `({result['starting_capital_fiat_ratio']:.2%})`" if tc else ''

            output += ("\n*Estimated Value*:\n"
                       f"\t`{result['stake']}: "
                       f"{round_coin_value(result['total'], result['stake'], False)}`"
                       f"{stake_improve}\n"
                       f"\t`{result['symbol']}: "
                       f"{round_coin_value(result['value'], result['symbol'], False)}`"
                       f"{fiat_val}\n")
            self._send_msg(output, reload_able=True, callback_path="update_balance",
                           query=update.callback_query)
        except RPCException as e:
            self._send_msg(str(e))

    @authorized_only
    def _start(self, update: Update, context: CallbackContext) -> None:
        """
        Handler for /start.
        Starts TradeThread
        :param bot: telegram bot
        :param update: message update
        :return: None
        """
        msg = self._rpc._rpc_start()
        self._send_msg('Status: `{status}`'.format(**msg))

    @authorized_only
    def _stop(self, update: Update, context: CallbackContext) -> None:
        """
        Handler for /stop.
        Stops TradeThread
        :param bot: telegram bot
        :param update: message update
        :return: None
        """
        msg = self._rpc._rpc_stop()
        self._send_msg('Status: `{status}`'.format(**msg))

    @authorized_only
    def _reload_config(self, update: Update, context: CallbackContext) -> None:
        """
        Handler for /reload_config.
        Triggers a config file reload
        :param bot: telegram bot
        :param update: message update
        :return: None
        """
        msg = self._rpc._rpc_reload_config()
        self._send_msg('Status: `{status}`'.format(**msg))

    @authorized_only
    def _stopbuy(self, update: Update, context: CallbackContext) -> None:
        """
        Handler for /stop_buy.
        Sets max_open_trades to 0 and gracefully sells all open trades
        :param bot: telegram bot
        :param update: message update
        :return: None
        """
        msg = self._rpc._rpc_stopbuy()
        self._send_msg('Status: `{status}`'.format(**msg))

    @authorized_only
    def _forceexit(self, update: Update, context: CallbackContext) -> None:
        """
        Handler for /forcesell <id>.
        Sells the given trade at current price
        :param bot: telegram bot
        :param update: message update
        :return: None
        """

<<<<<<< HEAD
        if context.args:
            trade_id = context.args[0]
            self._forcesell_action(trade_id)
        else:
            fiat_currency = self._config.get('fiat_display_currency', '')
            statlist, head, fiat_profit_sum = self._rpc._rpc_status_table(
                self._config['stake_currency'], fiat_currency)
=======
        trade_id = context.args[0] if context.args and len(context.args) > 0 else None
        if not trade_id:
            self._send_msg("You must specify a trade-id or 'all'.")
            return
        try:
            msg = self._rpc._rpc_forceexit(trade_id)
            self._send_msg('Forceexit Result: `{result}`'.format(**msg))
>>>>>>> b0fab3ad

            trades = []
            for trade in statlist:
                trades.append(f"{trade[0]} {trade[1]} {trade[2]} {trade[3]}")

            trade_buttons = [
                InlineKeyboardButton(text=trade, callback_data=trade) for trade in trades]
            buttons_aligned = self._layout_inline_keyboard_onecol(trade_buttons)

            buttons_aligned.append([InlineKeyboardButton(text='Cancel', callback_data='cancel')])
            self._send_msg(msg="Which trade?", keyboard=buttons_aligned)

    def _forcesell_action(self, trade_id):
        if trade_id != 'cancel':
            try:
                self._rpc._rpc_forcesell(trade_id)
            except RPCException as e:
                self._send_msg(str(e))

    def _forcesell_inline(self, update: Update, _: CallbackContext) -> None:
        if update.callback_query:
            query = update.callback_query
            trade_id = query.data.split(" ")[0]
            query.answer()
            query.edit_message_text(text=f"Force Selling: {query.data}")
            self._forcesell_action(trade_id)

    def _forceenter_action(self, pair, price: Optional[float], order_side: SignalDirection):
        if pair != 'cancel':
            try:
                self._rpc._rpc_force_entry(pair, price, order_side=order_side)
            except RPCException as e:
                self._send_msg(str(e))

    def _forceenter_inline(self, update: Update, _: CallbackContext) -> None:
        if update.callback_query:
            query = update.callback_query
            if query.data and '_||_' in query.data:
                pair, side = query.data.split('_||_')
                order_side = SignalDirection(side)
                query.answer()
                query.edit_message_text(text=f"Manually entering {order_side} for {pair}")
                self._forceenter_action(pair, None, order_side)

    @staticmethod
    def _layout_inline_keyboard(buttons: List[InlineKeyboardButton],
                cols=3) -> List[List[InlineKeyboardButton]]:
        return [buttons[i:i + cols] for i in range(0, len(buttons), cols)]

    @staticmethod
    def _layout_inline_keyboard_onecol(buttons: List[InlineKeyboardButton],
                cols=1) -> List[List[InlineKeyboardButton]]:
        return [buttons[i:i + cols] for i in range(0, len(buttons), cols)]

    @authorized_only
    def _forceenter(
            self, update: Update, context: CallbackContext, order_side: SignalDirection) -> None:
        """
        Handler for /forcelong <asset> <price> and `/forceshort <asset> <price>
        Buys a pair trade at the given or current price
        :param bot: telegram bot
        :param update: message update
        :return: None
        """

        if context.args:
            pair = context.args[0]
            price = float(context.args[1]) if len(context.args) > 1 else None
            self._forceenter_action(pair, price, order_side)
        else:
            whitelist = self._rpc._rpc_whitelist()['whitelist']
            pair_buttons = [
                InlineKeyboardButton(text=pair, callback_data=f"{pair}_||_{order_side}")
                for pair in sorted(whitelist)
            ]
            buttons_aligned = self._layout_inline_keyboard(pair_buttons)

            buttons_aligned.append([InlineKeyboardButton(text='Cancel', callback_data='cancel')])
<<<<<<< HEAD
            self._send_msg(msg="Which pair?", keyboard=buttons_aligned)
=======
            self._send_msg(msg="Which pair?",
                           keyboard=buttons_aligned,
                           query=update.callback_query)
>>>>>>> b0fab3ad

    @authorized_only
    def _trades(self, update: Update, context: CallbackContext) -> None:
        """
        Handler for /trades <n>
        Returns last n recent trades.
        :param bot: telegram bot
        :param update: message update
        :return: None
        """
        stake_cur = self._config['stake_currency']
        try:
            nrecent = int(context.args[0]) if context.args else 10
        except (TypeError, ValueError, IndexError):
            nrecent = 10
        try:
            trades = self._rpc._rpc_trade_history(
                nrecent
            )
            trades_tab = tabulate(
                [[arrow.get(trade['close_date']).humanize(),
                  trade['pair'] + " (#" + str(trade['trade_id']) + ")",
                  f"{(trade['close_profit']):.2%} ({trade['close_profit_abs']})"]
                 for trade in trades['trades']],
                headers=[
                    'Close Date',
                    'Pair (ID)',
                    f'Profit ({stake_cur})',
                ],
                tablefmt='simple')
            message = (f"<b>{min(trades['trades_count'], nrecent)} recent trades</b>:\n"
                       + (f"<pre>{trades_tab}</pre>" if trades['trades_count'] > 0 else ''))
            self._send_msg(message, parse_mode=ParseMode.HTML)
        except RPCException as e:
            self._send_msg(str(e))

    @authorized_only
    def _delete_trade(self, update: Update, context: CallbackContext) -> None:
        """
        Handler for /delete <id>.
        Delete the given trade
        :param bot: telegram bot
        :param update: message update
        :return: None
        """
        try:
            if not context.args or len(context.args) == 0:
                raise RPCException("Trade-id not set.")
            trade_id = int(context.args[0])
            msg = self._rpc._rpc_delete(trade_id)
            self._send_msg((
                '`{result_msg}`\n'
                'Please make sure to take care of this asset on the exchange manually.'
            ).format(**msg))

        except RPCException as e:
            self._send_msg(str(e))

    @authorized_only
    def _performance(self, update: Update, context: CallbackContext) -> None:
        """
        Handler for /performance.
        Shows a performance statistic from finished trades
        :param bot: telegram bot
        :param update: message update
        :return: None
        """
        try:
            trades = self._rpc._rpc_performance()
            output = "<b>Performance:</b>\n"
            for i, trade in enumerate(trades):
                stat_line = (
                    f"{i+1}.\t <code>{trade['pair']}\t"
                    f"{round_coin_value(trade['profit_abs'], self._config['stake_currency'])} "
                    f"({trade['profit_ratio']:.2%}) "
                    f"({trade['count']})</code>\n")

                if len(output + stat_line) >= MAX_TELEGRAM_MESSAGE_LENGTH:
                    self._send_msg(output, parse_mode=ParseMode.HTML)
                    output = stat_line
                else:
                    output += stat_line

            self._send_msg(output, parse_mode=ParseMode.HTML,
                           reload_able=True, callback_path="update_performance",
                           query=update.callback_query)
        except RPCException as e:
            self._send_msg(str(e))

    @authorized_only
    def _enter_tag_performance(self, update: Update, context: CallbackContext) -> None:
        """
        Handler for /buys PAIR .
        Shows a performance statistic from finished trades
        :param bot: telegram bot
        :param update: message update
        :return: None
        """
        try:
            pair = None
            if context.args and isinstance(context.args[0], str):
                pair = context.args[0]

            trades = self._rpc._rpc_enter_tag_performance(pair)
            output = "<b>Buy Tag Performance:</b>\n"
            for i, trade in enumerate(trades):
                stat_line = (
                    f"{i+1}.\t <code>{trade['enter_tag']}\t"
                    f"{round_coin_value(trade['profit_abs'], self._config['stake_currency'])} "
                    f"({trade['profit_ratio']:.2%}) "
                    f"({trade['count']})</code>\n")

                if len(output + stat_line) >= MAX_TELEGRAM_MESSAGE_LENGTH:
                    self._send_msg(output, parse_mode=ParseMode.HTML)
                    output = stat_line
                else:
                    output += stat_line

            self._send_msg(output, parse_mode=ParseMode.HTML,
                           reload_able=True, callback_path="update_enter_tag_performance",
                           query=update.callback_query)
        except RPCException as e:
            self._send_msg(str(e))

    @authorized_only
    def _sell_reason_performance(self, update: Update, context: CallbackContext) -> None:
        """
        Handler for /sells.
        Shows a performance statistic from finished trades
        :param bot: telegram bot
        :param update: message update
        :return: None
        """
        try:
            pair = None
            if context.args and isinstance(context.args[0], str):
                pair = context.args[0]

            trades = self._rpc._rpc_sell_reason_performance(pair)
            output = "<b>Sell Reason Performance:</b>\n"
            for i, trade in enumerate(trades):
                stat_line = (
                    f"{i+1}.\t <code>{trade['sell_reason']}\t"
                    f"{round_coin_value(trade['profit_abs'], self._config['stake_currency'])} "
                    f"({trade['profit_ratio']:.2%}) "
                    f"({trade['count']})</code>\n")

                if len(output + stat_line) >= MAX_TELEGRAM_MESSAGE_LENGTH:
                    self._send_msg(output, parse_mode=ParseMode.HTML)
                    output = stat_line
                else:
                    output += stat_line

            self._send_msg(output, parse_mode=ParseMode.HTML,
                           reload_able=True, callback_path="update_sell_reason_performance",
                           query=update.callback_query)
        except RPCException as e:
            self._send_msg(str(e))

    @authorized_only
    def _mix_tag_performance(self, update: Update, context: CallbackContext) -> None:
        """
        Handler for /mix_tags.
        Shows a performance statistic from finished trades
        :param bot: telegram bot
        :param update: message update
        :return: None
        """
        try:
            pair = None
            if context.args and isinstance(context.args[0], str):
                pair = context.args[0]

            trades = self._rpc._rpc_mix_tag_performance(pair)
            output = "<b>Mix Tag Performance:</b>\n"
            for i, trade in enumerate(trades):
                stat_line = (
                    f"{i+1}.\t <code>{trade['mix_tag']}\t"
                    f"{round_coin_value(trade['profit_abs'], self._config['stake_currency'])} "
                    f"({trade['profit']:.2%}) "
                    f"({trade['count']})</code>\n")

                if len(output + stat_line) >= MAX_TELEGRAM_MESSAGE_LENGTH:
                    self._send_msg(output, parse_mode=ParseMode.HTML)
                    output = stat_line
                else:
                    output += stat_line

            self._send_msg(output, parse_mode=ParseMode.HTML,
                           reload_able=True, callback_path="update_mix_tag_performance",
                           query=update.callback_query)
        except RPCException as e:
            self._send_msg(str(e))

    @authorized_only
    def _count(self, update: Update, context: CallbackContext) -> None:
        """
        Handler for /count.
        Returns the number of trades running
        :param bot: telegram bot
        :param update: message update
        :return: None
        """
        try:
            counts = self._rpc._rpc_count()
            message = tabulate({k: [v] for k, v in counts.items()},
                               headers=['current', 'max', 'total stake'],
                               tablefmt='simple')
            message = "<pre>{}</pre>".format(message)
            logger.debug(message)
            self._send_msg(message, parse_mode=ParseMode.HTML,
                           reload_able=True, callback_path="update_count",
                           query=update.callback_query)
        except RPCException as e:
            self._send_msg(str(e))

    @authorized_only
    def _locks(self, update: Update, context: CallbackContext) -> None:
        """
        Handler for /locks.
        Returns the currently active locks
        """
        rpc_locks = self._rpc._rpc_locks()
        if not rpc_locks['locks']:
            self._send_msg('No active locks.', parse_mode=ParseMode.HTML)

        for locks in chunks(rpc_locks['locks'], 25):
            message = tabulate([[
                lock['id'],
                lock['pair'],
                lock['lock_end_time'],
                lock['reason']] for lock in locks],
                headers=['ID', 'Pair', 'Until', 'Reason'],
                tablefmt='simple')
            message = f"<pre>{escape(message)}</pre>"
            logger.debug(message)
            self._send_msg(message, parse_mode=ParseMode.HTML)

    @authorized_only
    def _delete_locks(self, update: Update, context: CallbackContext) -> None:
        """
        Handler for /delete_locks.
        Returns the currently active locks
        """
        arg = context.args[0] if context.args and len(context.args) > 0 else None
        lockid = None
        pair = None
        if arg:
            try:
                lockid = int(arg)
            except ValueError:
                pair = arg

        self._rpc._rpc_delete_lock(lockid=lockid, pair=pair)
        self._locks(update, context)

    @authorized_only
    def _whitelist(self, update: Update, context: CallbackContext) -> None:
        """
        Handler for /whitelist
        Shows the currently active whitelist
        """
        try:
            whitelist = self._rpc._rpc_whitelist()

            message = f"Using whitelist `{whitelist['method']}` with {whitelist['length']} pairs\n"
            message += f"`{', '.join(whitelist['whitelist'])}`"

            logger.debug(message)
            self._send_msg(message)
        except RPCException as e:
            self._send_msg(str(e))

    @authorized_only
    def _blacklist(self, update: Update, context: CallbackContext) -> None:
        """
        Handler for /blacklist
        Shows the currently active blacklist
        """
        self.send_blacklist_msg(self._rpc._rpc_blacklist(context.args))

    def send_blacklist_msg(self, blacklist: Dict):
        errmsgs = []
        for pair, error in blacklist['errors'].items():
            errmsgs.append(f"Error adding `{pair}` to blacklist: `{error['error_msg']}`")
        if errmsgs:
            self._send_msg('\n'.join(errmsgs))

        message = f"Blacklist contains {blacklist['length']} pairs\n"
        message += f"`{', '.join(blacklist['blacklist'])}`"

        logger.debug(message)
        self._send_msg(message)

    @authorized_only
    def _blacklist_delete(self, update: Update, context: CallbackContext) -> None:
        """
        Handler for /bl_delete
        Deletes pair(s) from current blacklist
        """
        self.send_blacklist_msg(self._rpc._rpc_blacklist_delete(context.args or []))

    @authorized_only
    def _logs(self, update: Update, context: CallbackContext) -> None:
        """
        Handler for /logs
        Shows the latest logs
        """
        try:
            try:
                limit = int(context.args[0]) if context.args else 10
            except (TypeError, ValueError, IndexError):
                limit = 10
            logs = RPC._rpc_get_logs(limit)['logs']
            msgs = ''
            msg_template = "*{}* {}: {} \\- `{}`"
            for logrec in logs:
                msg = msg_template.format(escape_markdown(logrec[0], version=2),
                                          escape_markdown(logrec[2], version=2),
                                          escape_markdown(logrec[3], version=2),
                                          escape_markdown(logrec[4], version=2))
                if len(msgs + msg) + 10 >= MAX_TELEGRAM_MESSAGE_LENGTH:
                    # Send message immediately if it would become too long
                    self._send_msg(msgs, parse_mode=ParseMode.MARKDOWN_V2)
                    msgs = msg + '\n'
                else:
                    # Append message to messages to send
                    msgs += msg + '\n'

            if msgs:
                self._send_msg(msgs, parse_mode=ParseMode.MARKDOWN_V2)
        except RPCException as e:
            self._send_msg(str(e))

    @authorized_only
    def _edge(self, update: Update, context: CallbackContext) -> None:
        """
        Handler for /edge
        Shows information related to Edge
        """
        try:
            edge_pairs = self._rpc._rpc_edge()
            if not edge_pairs:
                message = '<b>Edge only validated following pairs:</b>'
                self._send_msg(message, parse_mode=ParseMode.HTML)

            for chunk in chunks(edge_pairs, 25):
                edge_pairs_tab = tabulate(chunk, headers='keys', tablefmt='simple')
                message = (f'<b>Edge only validated following pairs:</b>\n'
                           f'<pre>{edge_pairs_tab}</pre>')

                self._send_msg(message, parse_mode=ParseMode.HTML)

        except RPCException as e:
            self._send_msg(str(e))

    @authorized_only
    def _help(self, update: Update, context: CallbackContext) -> None:
        """
        Handler for /help.
        Show commands of the bot
        :param bot: telegram bot
        :param update: message update
        :return: None
        """
        forceenter_text = ("*/forcelong <pair> [<rate>]:* `Instantly buys the given pair. "
                           "Optionally takes a rate at which to buy "
                           "(only applies to limit orders).` \n"
                           )
        if self._rpc._freqtrade.trading_mode != TradingMode.SPOT:
            forceenter_text += ("*/forceshort <pair> [<rate>]:* `Instantly shorts the given pair. "
                                "Optionally takes a rate at which to sell "
                                "(only applies to limit orders).` \n")
        message = (
            "_BotControl_\n"
            "------------\n"
            "*/start:* `Starts the trader`\n"
            "*/stop:* Stops the trader\n"
            "*/stopbuy:* `Stops buying, but handles open trades gracefully` \n"
            "*/forceexit <trade_id>|all:* `Instantly exits the given trade or all trades, "
            "regardless of profit`\n"
            f"{forceenter_text if self._config.get('forcebuy_enable', False) else ''}"
            "*/delete <trade_id>:* `Instantly delete the given trade in the database`\n"
            "*/whitelist:* `Show current whitelist` \n"
            "*/blacklist [pair]:* `Show current blacklist, or adds one or more pairs "
            "to the blacklist.` \n"
            "*/blacklist_delete [pairs]| /bl_delete [pairs]:* "
            "`Delete pair / pattern from blacklist. Will reset on reload_conf.` \n"
            "*/reload_config:* `Reload configuration file` \n"
            "*/unlock <pair|id>:* `Unlock this Pair (or this lock id if it's numeric)`\n"

            "_Current state_\n"
            "------------\n"
            "*/show_config:* `Show running configuration` \n"
            "*/locks:* `Show currently locked pairs`\n"
            "*/balance:* `Show account balance per currency`\n"
            "*/logs [limit]:* `Show latest logs - defaults to 10` \n"
            "*/count:* `Show number of active trades compared to allowed number of trades`\n"
            "*/edge:* `Shows validated pairs by Edge if it is enabled` \n"
            "*/health* `Show latest process timestamp - defaults to 1970-01-01 00:00:00` \n"

            "_Statistics_\n"
            "------------\n"
            "*/status <trade_id>|[table]:* `Lists all open trades`\n"
            "         *<trade_id> :* `Lists one or more specific trades.`\n"
            "                        `Separate multiple <trade_id> with a blank space.`\n"
            "         *table :* `will display trades in a table`\n"
            "                `pending buy orders are marked with an asterisk (*)`\n"
            "                `pending sell orders are marked with a double asterisk (**)`\n"
            "*/buys <pair|none>:* `Shows the enter_tag performance`\n"
            "*/sells <pair|none>:* `Shows the sell reason performance`\n"
            "*/mix_tags <pair|none>:* `Shows combined buy tag + sell reason performance`\n"
            "*/trades [limit]:* `Lists last closed trades (limited to 10 by default)`\n"
            "*/profit [<n>]:* `Lists cumulative profit from all finished trades, "
            "over the last n days`\n"
            "*/performance:* `Show performance of each finished trade grouped by pair`\n"
            "*/daily <n>:* `Shows profit or loss per day, over the last n days`\n"
            "*/weekly <n>:* `Shows statistics per week, over the last n weeks`\n"
            "*/monthly <n>:* `Shows statistics per month, over the last n months`\n"
            "*/stats:* `Shows Wins / losses by Sell reason as well as "
            "Avg. holding durationsfor buys and sells.`\n"
            "*/help:* `This help message`\n"
            "*/version:* `Show version`"
            )

        self._send_msg(message, parse_mode=ParseMode.MARKDOWN)

    @authorized_only
    def _health(self, update: Update, context: CallbackContext) -> None:
        """
        Handler for /health
        Shows the last process timestamp
        """
        try:
            health = self._rpc._health()
            message = f"Last process: `{health['last_process_loc']}`"
            self._send_msg(message)
        except RPCException as e:
            self._send_msg(str(e))

    @authorized_only
    def _version(self, update: Update, context: CallbackContext) -> None:
        """
        Handler for /version.
        Show version information
        :param bot: telegram bot
        :param update: message update
        :return: None
        """
        strategy_version = self._rpc._freqtrade.strategy.version()
        version_string = f'*Version:* `{__version__}`'
        if strategy_version is not None:
            version_string += f', *Strategy version: * `{strategy_version}`'

        self._send_msg(version_string)

    @authorized_only
    def _show_config(self, update: Update, context: CallbackContext) -> None:
        """
        Handler for /show_config.
        Show config information information
        :param bot: telegram bot
        :param update: message update
        :return: None
        """
        val = RPC._rpc_show_config(self._config, self._rpc._freqtrade.state)

        if val['trailing_stop']:
            sl_info = (
                f"*Initial Stoploss:* `{val['stoploss']}`\n"
                f"*Trailing stop positive:* `{val['trailing_stop_positive']}`\n"
                f"*Trailing stop offset:* `{val['trailing_stop_positive_offset']}`\n"
                f"*Only trail above offset:* `{val['trailing_only_offset_is_reached']}`\n"
            )

        else:
            sl_info = f"*Stoploss:* `{val['stoploss']}`\n"

        if val['position_adjustment_enable']:
            pa_info = (
                f"*Position adjustment:* On\n"
                f"*Max enter position adjustment:* `{val['max_entry_position_adjustment']}`\n"
            )
        else:
            pa_info = "*Position adjustment:* Off\n"

        self._send_msg(
            f"*Mode:* `{'Dry-run' if val['dry_run'] else 'Live'}`\n"
            f"*Exchange:* `{val['exchange']}`\n"
            f"*Market: * `{val['trading_mode']}`\n"
            f"*Stake per trade:* `{val['stake_amount']} {val['stake_currency']}`\n"
            f"*Max open Trades:* `{val['max_open_trades']}`\n"
            f"*Minimum ROI:* `{val['minimal_roi']}`\n"
            f"*Entry strategy:* ```\n{json.dumps(val['entry_pricing'])}```\n"
            f"*Exit strategy:* ```\n{json.dumps(val['exit_pricing'])}```\n"
            f"{sl_info}"
            f"{pa_info}"
            f"*Timeframe:* `{val['timeframe']}`\n"
            f"*Strategy:* `{val['strategy']}`\n"
            f"*Current state:* `{val['state']}`"
        )

    def _update_msg(self, query: CallbackQuery, msg: str, callback_path: str = "",
                    reload_able: bool = False, parse_mode: str = ParseMode.MARKDOWN) -> None:
        if reload_able:
            reply_markup = InlineKeyboardMarkup([
                [InlineKeyboardButton("Refresh", callback_data=callback_path)],
            ])
        else:
            reply_markup = InlineKeyboardMarkup([[]])
        msg += "\nUpdated: {}".format(datetime.now().ctime())
        if not query.message:
            return
        chat_id = query.message.chat_id
        message_id = query.message.message_id

        try:
            self._updater.bot.edit_message_text(
                chat_id=chat_id,
                message_id=message_id,
                text=msg,
                parse_mode=parse_mode,
                reply_markup=reply_markup
            )
        except BadRequest as e:
            if 'not modified' in e.message.lower():
                pass
            else:
                logger.warning('TelegramError: %s', e.message)
        except TelegramError as telegram_err:
            logger.warning('TelegramError: %s! Giving up on that message.', telegram_err.message)

    def _send_msg(self, msg: str, parse_mode: str = ParseMode.MARKDOWN,
                  disable_notification: bool = False,
                  keyboard: List[List[InlineKeyboardButton]] = None,
                  callback_path: str = "",
                  reload_able: bool = False,
                  query: Optional[CallbackQuery] = None) -> None:
        """
        Send given markdown message
        :param msg: message
        :param bot: alternative bot
        :param parse_mode: telegram parse mode
        :return: None
        """
        reply_markup: Union[InlineKeyboardMarkup, ReplyKeyboardMarkup]
        if query:
            self._update_msg(query=query, msg=msg, parse_mode=parse_mode,
                             callback_path=callback_path, reload_able=reload_able)
            return
        if reload_able and self._config['telegram'].get('reload', True):
            reply_markup = InlineKeyboardMarkup([
                [InlineKeyboardButton("Refresh", callback_data=callback_path)]])
        else:
            if keyboard is not None:
                reply_markup = InlineKeyboardMarkup(keyboard, resize_keyboard=True)
            else:
                reply_markup = ReplyKeyboardMarkup(self._keyboard, resize_keyboard=True)
        try:
            try:
                self._updater.bot.send_message(
                    self._config['telegram']['chat_id'],
                    text=msg,
                    parse_mode=parse_mode,
                    reply_markup=reply_markup,
                    disable_notification=disable_notification,
                )
            except NetworkError as network_err:
                # Sometimes the telegram server resets the current connection,
                # if this is the case we send the message again.
                logger.warning(
                    'Telegram NetworkError: %s! Trying one more time.',
                    network_err.message
                )
                self._updater.bot.send_message(
                    self._config['telegram']['chat_id'],
                    text=msg,
                    parse_mode=parse_mode,
                    reply_markup=reply_markup,
                    disable_notification=disable_notification,
                )
        except TelegramError as telegram_err:
            logger.warning(
                'TelegramError: %s! Giving up on that message.',
                telegram_err.message
            )<|MERGE_RESOLUTION|>--- conflicted
+++ resolved
@@ -114,13 +114,9 @@
                                  r'/stopbuy$', r'/reload_config$', r'/show_config$',
                                  r'/logs$', r'/whitelist$', r'/blacklist$', r'/bl_delete$',
                                  r'/weekly$', r'/weekly \d+$', r'/monthly$', r'/monthly \d+$',
-<<<<<<< HEAD
                                  r'/forcebuy$', r'/forcesell$', r'/edge$', r'/health$', r'/help$',
                                  r'/version$']
-=======
-                                 r'/forcebuy$', r'/forcelong$', r'/forceshort$',
-                                 r'/edge$', r'/health$', r'/help$', r'/version$']
->>>>>>> b0fab3ad
+
         # Create keys for generation
         valid_keys_print = [k.replace('$', '') for k in valid_keys]
 
@@ -201,12 +197,9 @@
                                  pattern='update_sell_reason_performance'),
             CallbackQueryHandler(self._mix_tag_performance, pattern='update_mix_tag_performance'),
             CallbackQueryHandler(self._count, pattern='update_count'),
-<<<<<<< HEAD
             CallbackQueryHandler(self._forcebuy_inline, pattern=r"\S+\/\S+"),
             CallbackQueryHandler(self._forcesell_inline, pattern=r"[0-9]+\s\S+\/\S+")
-=======
             CallbackQueryHandler(self._forceenter_inline),
->>>>>>> b0fab3ad
         ]
         for handle in handles:
             self._updater.dispatcher.add_handler(handle)
@@ -948,7 +941,6 @@
         :return: None
         """
 
-<<<<<<< HEAD
         if context.args:
             trade_id = context.args[0]
             self._forcesell_action(trade_id)
@@ -956,15 +948,6 @@
             fiat_currency = self._config.get('fiat_display_currency', '')
             statlist, head, fiat_profit_sum = self._rpc._rpc_status_table(
                 self._config['stake_currency'], fiat_currency)
-=======
-        trade_id = context.args[0] if context.args and len(context.args) > 0 else None
-        if not trade_id:
-            self._send_msg("You must specify a trade-id or 'all'.")
-            return
-        try:
-            msg = self._rpc._rpc_forceexit(trade_id)
-            self._send_msg('Forceexit Result: `{result}`'.format(**msg))
->>>>>>> b0fab3ad
 
             trades = []
             for trade in statlist:
@@ -1043,13 +1026,9 @@
             buttons_aligned = self._layout_inline_keyboard(pair_buttons)
 
             buttons_aligned.append([InlineKeyboardButton(text='Cancel', callback_data='cancel')])
-<<<<<<< HEAD
-            self._send_msg(msg="Which pair?", keyboard=buttons_aligned)
-=======
             self._send_msg(msg="Which pair?",
                            keyboard=buttons_aligned,
                            query=update.callback_query)
->>>>>>> b0fab3ad
 
     @authorized_only
     def _trades(self, update: Update, context: CallbackContext) -> None:
