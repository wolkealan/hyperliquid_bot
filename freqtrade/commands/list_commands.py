import csv
import logging
import sys
from typing import Any, Union

from freqtrade.enums import RunMode
from freqtrade.exceptions import ConfigurationError, OperationalException
from freqtrade.ft_types import ValidExchangesType


logger = logging.getLogger(__name__)


def start_list_exchanges(args: dict[str, Any]) -> None:
    """
    Print available exchanges
    :param args: Cli args from Arguments()
    :return: None
    """
<<<<<<< HEAD
    available_exchanges: list[ValidExchangesType] = list_available_exchanges(
=======
    from rich.console import Console
    from rich.table import Table
    from rich.text import Text

    from freqtrade.exchange import list_available_exchanges

    available_exchanges: List[ValidExchangesType] = list_available_exchanges(
>>>>>>> b885c3dd
        args["list_exchanges_all"]
    )

    if args["print_one_column"]:
        print("\n".join([e["classname"] for e in available_exchanges]))
    else:
        if args["list_exchanges_all"]:
            title = (
                f"All exchanges supported by the ccxt library "
                f"({len(available_exchanges)} exchanges):"
            )
        else:
            available_exchanges = [e for e in available_exchanges if e["valid"] is not False]
            title = f"Exchanges available for Freqtrade ({len(available_exchanges)} exchanges):"

        table = Table(title=title)

        table.add_column("Exchange Name")
        table.add_column("Class Name")
        table.add_column("Markets")
        table.add_column("Reason")

        for exchange in available_exchanges:
            name = Text(exchange["name"])
            if exchange["supported"]:
                name.append(" (Supported)", style="italic")
                name.stylize("green bold")
            classname = Text(exchange["classname"])
            if exchange["is_alias"]:
                name.stylize("strike")
                classname.stylize("strike")
                classname.append(f" (use {exchange['alias_for']})", style="italic")

            trade_modes = Text(
                ", ".join(
                    (f"{a.get('margin_mode', '')} {a['trading_mode']}").lstrip()
                    for a in exchange["trade_modes"]
                ),
                style="",
            )
            if exchange["dex"]:
                trade_modes = Text("DEX: ") + trade_modes
                trade_modes.stylize("bold", 0, 3)

            table.add_row(
                name,
                classname,
                trade_modes,
                exchange["comment"],
                style=None if exchange["valid"] else "red",
            )
            # table.add_row(*[exchange[header] for header in headers])

        console = Console()
        console.print(table)


<<<<<<< HEAD
def _print_objs_tabular(objs: list, print_colorized: bool) -> None:
=======
def _print_objs_tabular(objs: List, print_colorized: bool) -> None:
    from rich.console import Console
    from rich.table import Table
    from rich.text import Text

>>>>>>> b885c3dd
    names = [s["name"] for s in objs]
    objs_to_print: list[dict[str, Union[Text, str]]] = [
        {
            "name": Text(s["name"] if s["name"] else "--"),
            "location": s["location_rel"],
            "status": (
                Text("LOAD FAILED", style="bold red")
                if s["class"] is None
                else Text("OK", style="bold green")
                if names.count(s["name"]) == 1
                else Text("DUPLICATE NAME", style="bold yellow")
            ),
        }
        for s in objs
    ]
    for idx, s in enumerate(objs):
        if "hyperoptable" in s:
            objs_to_print[idx].update(
                {
                    "hyperoptable": "Yes" if s["hyperoptable"]["count"] > 0 else "No",
                    "buy-Params": str(len(s["hyperoptable"].get("buy", []))),
                    "sell-Params": str(len(s["hyperoptable"].get("sell", []))),
                }
            )
    table = Table()

    for header in objs_to_print[0].keys():
        table.add_column(header.capitalize(), justify="right")

    for row in objs_to_print:
        table.add_row(*[row[header] for header in objs_to_print[0].keys()])

    console = Console(
        color_system="auto" if print_colorized else None,
        width=200 if "pytest" in sys.modules else None,
    )
    console.print(table)


def start_list_strategies(args: dict[str, Any]) -> None:
    """
    Print files with Strategy custom classes available in the directory
    """
    from freqtrade.configuration import setup_utils_configuration
    from freqtrade.resolvers import StrategyResolver

    config = setup_utils_configuration(args, RunMode.UTIL_NO_EXCHANGE)

    strategy_objs = StrategyResolver.search_all_objects(
        config, not args["print_one_column"], config.get("recursive_strategy_search", False)
    )
    # Sort alphabetically
    strategy_objs = sorted(strategy_objs, key=lambda x: x["name"])
    for obj in strategy_objs:
        if obj["class"]:
            obj["hyperoptable"] = obj["class"].detect_all_parameters()
        else:
            obj["hyperoptable"] = {"count": 0}

    if args["print_one_column"]:
        print("\n".join([s["name"] for s in strategy_objs]))
    else:
        _print_objs_tabular(strategy_objs, config.get("print_colorized", False))


def start_list_freqAI_models(args: dict[str, Any]) -> None:
    """
    Print files with FreqAI models custom classes available in the directory
    """
    from freqtrade.configuration import setup_utils_configuration
    from freqtrade.resolvers.freqaimodel_resolver import FreqaiModelResolver

    config = setup_utils_configuration(args, RunMode.UTIL_NO_EXCHANGE)

    model_objs = FreqaiModelResolver.search_all_objects(config, not args["print_one_column"])
    # Sort alphabetically
    model_objs = sorted(model_objs, key=lambda x: x["name"])
    if args["print_one_column"]:
        print("\n".join([s["name"] for s in model_objs]))
    else:
        _print_objs_tabular(model_objs, config.get("print_colorized", False))


def start_list_timeframes(args: dict[str, Any]) -> None:
    """
    Print timeframes available on Exchange
    """
    from freqtrade.configuration import setup_utils_configuration
    from freqtrade.resolvers import ExchangeResolver

    config = setup_utils_configuration(args, RunMode.UTIL_EXCHANGE)
    # Do not use timeframe set in the config
    config["timeframe"] = None

    # Init exchange
    exchange = ExchangeResolver.load_exchange(config, validate=False)

    if args["print_one_column"]:
        print("\n".join(exchange.timeframes))
    else:
        print(
            f"Timeframes available for the exchange `{exchange.name}`: "
            f"{', '.join(exchange.timeframes)}"
        )


def start_list_markets(args: dict[str, Any], pairs_only: bool = False) -> None:
    """
    Print pairs/markets on the exchange
    :param args: Cli args from Arguments()
    :param pairs_only: if True print only pairs, otherwise print all instruments (markets)
    :return: None
    """
    from freqtrade.configuration import setup_utils_configuration
    from freqtrade.exchange import market_is_active
    from freqtrade.misc import plural
    from freqtrade.resolvers import ExchangeResolver
    from freqtrade.util import print_rich_table

    config = setup_utils_configuration(args, RunMode.UTIL_EXCHANGE)

    # Init exchange
    exchange = ExchangeResolver.load_exchange(config, validate=False)

    # By default only active pairs/markets are to be shown
    active_only = not args.get("list_pairs_all", False)

    base_currencies = args.get("base_currencies", [])
    quote_currencies = args.get("quote_currencies", [])

    try:
        pairs = exchange.get_markets(
            base_currencies=base_currencies,
            quote_currencies=quote_currencies,
            tradable_only=pairs_only,
            active_only=active_only,
        )
        # Sort the pairs/markets by symbol
        pairs = dict(sorted(pairs.items()))
    except Exception as e:
        raise OperationalException(f"Cannot get markets. Reason: {e}") from e

    else:
        summary_str = (
            (f"Exchange {exchange.name} has {len(pairs)} ")
            + ("active " if active_only else "")
            + (plural(len(pairs), "pair" if pairs_only else "market"))
            + (
                f" with {', '.join(base_currencies)} as base "
                f"{plural(len(base_currencies), 'currency', 'currencies')}"
                if base_currencies
                else ""
            )
            + (" and" if base_currencies and quote_currencies else "")
            + (
                f" with {', '.join(quote_currencies)} as quote "
                f"{plural(len(quote_currencies), 'currency', 'currencies')}"
                if quote_currencies
                else ""
            )
        )

        headers = [
            "Id",
            "Symbol",
            "Base",
            "Quote",
            "Active",
            "Spot",
            "Margin",
            "Future",
            "Leverage",
        ]

        tabular_data = [
            {
                "Id": v["id"],
                "Symbol": v["symbol"],
                "Base": v["base"],
                "Quote": v["quote"],
                "Active": market_is_active(v),
                "Spot": "Spot" if exchange.market_is_spot(v) else "",
                "Margin": "Margin" if exchange.market_is_margin(v) else "",
                "Future": "Future" if exchange.market_is_future(v) else "",
                "Leverage": exchange.get_max_leverage(v["symbol"], 20),
            }
            for _, v in pairs.items()
        ]

        if (
            args.get("print_one_column", False)
            or args.get("list_pairs_print_json", False)
            or args.get("print_csv", False)
        ):
            # Print summary string in the log in case of machine-readable
            # regular formats.
            logger.info(f"{summary_str}.")
        else:
            # Print empty string separating leading logs and output in case of
            # human-readable formats.
            print()

        if pairs:
            if args.get("print_list", False):
                # print data as a list, with human-readable summary
                print(f"{summary_str}: {', '.join(pairs.keys())}.")
            elif args.get("print_one_column", False):
                print("\n".join(pairs.keys()))
            elif args.get("list_pairs_print_json", False):
                import rapidjson

                print(rapidjson.dumps(list(pairs.keys()), default=str))
            elif args.get("print_csv", False):
                writer = csv.DictWriter(sys.stdout, fieldnames=headers)
                writer.writeheader()
                writer.writerows(tabular_data)
            else:
                print_rich_table(tabular_data, headers, summary_str)
        elif not (
            args.get("print_one_column", False)
            or args.get("list_pairs_print_json", False)
            or args.get("print_csv", False)
        ):
            print(f"{summary_str}.")


def start_show_trades(args: dict[str, Any]) -> None:
    """
    Show trades
    """
    import json

    from freqtrade.configuration import setup_utils_configuration
    from freqtrade.misc import parse_db_uri_for_logging
    from freqtrade.persistence import Trade, init_db

    config = setup_utils_configuration(args, RunMode.UTIL_NO_EXCHANGE)

    if "db_url" not in config:
        raise ConfigurationError("--db-url is required for this command.")

    logger.info(f'Using DB: "{parse_db_uri_for_logging(config["db_url"])}"')
    init_db(config["db_url"])
    tfilter = []

    if config.get("trade_ids"):
        tfilter.append(Trade.id.in_(config["trade_ids"]))

    trades = Trade.get_trades(tfilter).all()
    logger.info(f"Printing {len(trades)} Trades: ")
    if config.get("print_json", False):
        print(json.dumps([trade.to_json() for trade in trades], indent=4))
    else:
        for trade in trades:
            print(trade)<|MERGE_RESOLUTION|>--- conflicted
+++ resolved
@@ -17,17 +17,13 @@
     :param args: Cli args from Arguments()
     :return: None
     """
-<<<<<<< HEAD
-    available_exchanges: list[ValidExchangesType] = list_available_exchanges(
-=======
     from rich.console import Console
     from rich.table import Table
     from rich.text import Text
 
     from freqtrade.exchange import list_available_exchanges
 
-    available_exchanges: List[ValidExchangesType] = list_available_exchanges(
->>>>>>> b885c3dd
+    available_exchanges: list[ValidExchangesType] = list_available_exchanges(
         args["list_exchanges_all"]
     )
 
@@ -85,15 +81,11 @@
         console.print(table)
 
 
-<<<<<<< HEAD
 def _print_objs_tabular(objs: list, print_colorized: bool) -> None:
-=======
-def _print_objs_tabular(objs: List, print_colorized: bool) -> None:
     from rich.console import Console
     from rich.table import Table
     from rich.text import Text
 
->>>>>>> b885c3dd
     names = [s["name"] for s in objs]
     objs_to_print: list[dict[str, Union[Text, str]]] = [
         {
