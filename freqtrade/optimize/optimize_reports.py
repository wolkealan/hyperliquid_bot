import logging
from copy import deepcopy
from datetime import datetime, timedelta, timezone
from pathlib import Path
from typing import Any, Dict, List, Union

from numpy import int64
from pandas import DataFrame, to_datetime
from tabulate import tabulate

from freqtrade.constants import DATETIME_PRINT_FORMAT, LAST_BT_RESULT_FN, UNLIMITED_STAKE_AMOUNT
from freqtrade.data.btanalysis import (calculate_csum, calculate_market_change,
                                       calculate_max_drawdown)
from freqtrade.misc import decimals_per_coin, file_dump_json, round_coin_value


logger = logging.getLogger(__name__)


def store_backtest_stats(recordfilename: Path, stats: Dict[str, DataFrame]) -> None:
    """
    Stores backtest results
    :param recordfilename: Path object, which can either be a filename or a directory.
        Filenames will be appended with a timestamp right before the suffix
        while for directories, <directory>/backtest-result-<datetime>.json will be used as filename
    :param stats: Dataframe containing the backtesting statistics
    """
    if recordfilename.is_dir():
        filename = (recordfilename /
                    f'backtest-result-{datetime.now().strftime("%Y-%m-%d_%H-%M-%S")}.json')
    else:
        filename = Path.joinpath(
            recordfilename.parent,
            f'{recordfilename.stem}-{datetime.now().strftime("%Y-%m-%d_%H-%M-%S")}'
        ).with_suffix(recordfilename.suffix)
    file_dump_json(filename, stats)

    latest_filename = Path.joinpath(filename.parent, LAST_BT_RESULT_FN)
    file_dump_json(latest_filename, {'latest_backtest': str(filename.name)})


def _get_line_floatfmt(stake_currency: str) -> List[str]:
    """
    Generate floatformat (goes in line with _generate_result_line())
    """
    return ['s', 'd', '.2f', '.2f', f'.{decimals_per_coin(stake_currency)}f',
            '.2f', 'd', 's', 's']


def _get_line_header(first_column: str, stake_currency: str, direction: str = 'Buys') -> List[str]:
    """
    Generate header lines (goes in line with _generate_result_line())
    """
    return [first_column, direction, 'Avg Profit %', 'Cum Profit %',
            f'Tot Profit {stake_currency}', 'Tot Profit %', 'Avg Duration',
            'Win  Draw  Loss  Win%']


def _generate_wins_draws_losses(wins, draws, losses):
    if wins > 0 and losses == 0:
        wl_ratio = '100'
    elif wins == 0:
        wl_ratio = '0'
    else:
        wl_ratio = f'{100.0 / (wins + draws + losses) * wins:.1f}' if losses > 0 else '100'
    return f'{wins:>4}  {draws:>4}  {losses:>4}  {wl_ratio:>4}'


def _generate_result_line(result: DataFrame, starting_balance: int, first_column: str) -> Dict:
    """
    Generate one result dict, with "first_column" as key.
    """
    profit_sum = result['profit_ratio'].sum()
    # (end-capital - starting capital) / starting capital
    profit_total = result['profit_abs'].sum() / starting_balance

    return {
        'key': first_column,
        'trades': len(result),
        'profit_mean': result['profit_ratio'].mean() if len(result) > 0 else 0.0,
        'profit_mean_pct': result['profit_ratio'].mean() * 100.0 if len(result) > 0 else 0.0,
        'profit_sum': profit_sum,
        'profit_sum_pct': round(profit_sum * 100.0, 2),
        'profit_total_abs': result['profit_abs'].sum(),
        'profit_total': profit_total,
        'profit_total_pct': round(profit_total * 100.0, 2),
        'duration_avg': str(timedelta(
                            minutes=round(result['trade_duration'].mean()))
                            ) if not result.empty else '0:00',
        # 'duration_max': str(timedelta(
        #                     minutes=round(result['trade_duration'].max()))
        #                     ) if not result.empty else '0:00',
        # 'duration_min': str(timedelta(
        #                     minutes=round(result['trade_duration'].min()))
        #                     ) if not result.empty else '0:00',
        'wins': len(result[result['profit_abs'] > 0]),
        'draws': len(result[result['profit_abs'] == 0]),
        'losses': len(result[result['profit_abs'] < 0]),
    }


def generate_pair_metrics(pairlist: List[str], stake_currency: str, starting_balance: int,
                          results: DataFrame, skip_nan: bool = False) -> List[Dict]:
    """
    Generates and returns a list  for the given backtest data and the results dataframe
    :param pairlist: Pairlist used
    :param stake_currency: stake-currency - used to correctly name headers
    :param starting_balance: Starting balance
    :param results: Dataframe containing the backtest results
    :param skip_nan: Print "left open" open trades
    :return: List of Dicts containing the metrics per pair
    """

    tabular_data = []

    for pair in pairlist:
        result = results[results['pair'] == pair]
        if skip_nan and result['profit_abs'].isnull().all():
            continue

        tabular_data.append(_generate_result_line(result, starting_balance, pair))

    # Sort by total profit %:
    tabular_data = sorted(tabular_data, key=lambda k: k['profit_total_abs'], reverse=True)

    # Append Total
    tabular_data.append(_generate_result_line(results, starting_balance, 'TOTAL'))
    return tabular_data


def generate_tag_metrics(tag_type: str,
                         starting_balance: int,
                         results: DataFrame,
                         skip_nan: bool = False) -> List[Dict]:
    """
    Generates and returns a list of metrics for the given tag trades and the results dataframe
    :param starting_balance: Starting balance
    :param results: Dataframe containing the backtest results
    :param skip_nan: Print "left open" open trades
    :return: List of Dicts containing the metrics per pair
    """

    tabular_data = []

    if tag_type in results.columns:
        for tag, count in results[tag_type].value_counts().iteritems():
            result = results[results[tag_type] == tag]
            if skip_nan and result['profit_abs'].isnull().all():
                continue

            tabular_data.append(_generate_result_line(result, starting_balance, tag))

        # Sort by total profit %:
        tabular_data = sorted(tabular_data, key=lambda k: k['profit_total_abs'], reverse=True)

        # Append Total
        tabular_data.append(_generate_result_line(results, starting_balance, 'TOTAL'))
        return tabular_data
    else:
        return []


def generate_sell_reason_stats(max_open_trades: int, results: DataFrame) -> List[Dict]:
    """
    Generate small table outlining Backtest results
    :param max_open_trades: Max_open_trades parameter
    :param results: Dataframe containing the backtest result for one strategy
    :return: List of Dicts containing the metrics per Sell reason
    """
    tabular_data = []

    for reason, count in results['sell_reason'].value_counts().iteritems():
        result = results.loc[results['sell_reason'] == reason]

        profit_mean = result['profit_ratio'].mean()
        profit_sum = result['profit_ratio'].sum()
        profit_total = profit_sum / max_open_trades

        tabular_data.append(
            {
                'sell_reason': reason,
                'trades': count,
                'wins': len(result[result['profit_abs'] > 0]),
                'draws': len(result[result['profit_abs'] == 0]),
                'losses': len(result[result['profit_abs'] < 0]),
                'profit_mean': profit_mean,
                'profit_mean_pct': round(profit_mean * 100, 2),
                'profit_sum': profit_sum,
                'profit_sum_pct': round(profit_sum * 100, 2),
                'profit_total_abs': result['profit_abs'].sum(),
                'profit_total': profit_total,
                'profit_total_pct': round(profit_total * 100, 2),
            }
        )
    return tabular_data


def generate_strategy_comparison(bt_stats: Dict) -> List[Dict]:
    """
    Generate summary per strategy
    :param bt_stats: Dict of <Strategyname: DataFrame> containing results for all strategies
    :return: List of Dicts containing the metrics per Strategy
    """

    tabular_data = []
    for strategy, result in bt_stats.items():
        tabular_data.append(deepcopy(result['results_per_pair'][-1]))
        # Update "key" to strategy (results_per_pair has it as "Total").
        tabular_data[-1]['key'] = strategy
        tabular_data[-1]['max_drawdown_account'] = result['max_drawdown_account']
        tabular_data[-1]['max_drawdown_abs'] = round_coin_value(
            result['max_drawdown_abs'], result['stake_currency'], False)
    return tabular_data


def generate_edge_table(results: dict) -> str:
    floatfmt = ('s', '.10g', '.2f', '.2f', '.2f', '.2f', 'd', 'd', 'd')
    tabular_data = []
    headers = ['Pair', 'Stoploss', 'Win Rate', 'Risk Reward Ratio',
               'Required Risk Reward', 'Expectancy', 'Total Number of Trades',
               'Average Duration (min)']

    for result in results.items():
        if result[1].nb_trades > 0:
            tabular_data.append([
                result[0],
                result[1].stoploss,
                result[1].winrate,
                result[1].risk_reward_ratio,
                result[1].required_risk_reward,
                result[1].expectancy,
                result[1].nb_trades,
                round(result[1].avg_trade_duration)
            ])

    # Ignore type as floatfmt does allow tuples but mypy does not know that
    return tabulate(tabular_data, headers=headers,
                    floatfmt=floatfmt, tablefmt="orgtbl", stralign="right")  # type: ignore


def _get_resample_from_period(period: str) -> str:
    if period == 'day':
        return '1d'
    if period == 'week':
        return '1w'
    if period == 'month':
        return '1M'
    raise ValueError(f"Period {period} is not supported.")


def generate_periodic_breakdown_stats(trade_list: List, period: str) -> List[Dict[str, Any]]:
    results = DataFrame.from_records(trade_list)
    if len(results) == 0:
        return []
    results['close_date'] = to_datetime(results['close_date'], utc=True)
    resample_period = _get_resample_from_period(period)
    resampled = results.resample(resample_period, on='close_date')
    stats = []
    for name, day in resampled:
        profit_abs = day['profit_abs'].sum().round(10)
        wins = sum(day['profit_abs'] > 0)
        draws = sum(day['profit_abs'] == 0)
        loses = sum(day['profit_abs'] < 0)
        stats.append(
            {
                'date': name.strftime('%d/%m/%Y'),
                'profit_abs': profit_abs,
                'wins': wins,
                'draws': draws,
                'loses': loses
            }
        )
    return stats


def generate_trading_stats(results: DataFrame) -> Dict[str, Any]:
    """ Generate overall trade statistics """
    if len(results) == 0:
        return {
            'wins': 0,
            'losses': 0,
            'draws': 0,
            'holding_avg': timedelta(),
            'winner_holding_avg': timedelta(),
            'loser_holding_avg': timedelta(),
        }

    winning_trades = results.loc[results['profit_ratio'] > 0]
    draw_trades = results.loc[results['profit_ratio'] == 0]
    losing_trades = results.loc[results['profit_ratio'] < 0]

    holding_avg = (timedelta(minutes=round(results['trade_duration'].mean()))
                   if not results.empty else timedelta())
    winner_holding_avg = (timedelta(minutes=round(winning_trades['trade_duration'].mean()))
                          if not winning_trades.empty else timedelta())
    loser_holding_avg = (timedelta(minutes=round(losing_trades['trade_duration'].mean()))
                         if not losing_trades.empty else timedelta())

    return {
        'wins': len(winning_trades),
        'losses': len(losing_trades),
        'draws': len(draw_trades),
        'holding_avg': holding_avg,
        'holding_avg_s': holding_avg.total_seconds(),
        'winner_holding_avg': winner_holding_avg,
        'winner_holding_avg_s': winner_holding_avg.total_seconds(),
        'loser_holding_avg': loser_holding_avg,
        'loser_holding_avg_s': loser_holding_avg.total_seconds(),
    }


def generate_daily_stats(results: DataFrame) -> Dict[str, Any]:
    """ Generate daily statistics """
    if len(results) == 0:
        return {
            'backtest_best_day': 0,
            'backtest_worst_day': 0,
            'backtest_best_day_abs': 0,
            'backtest_worst_day_abs': 0,
            'winning_days': 0,
            'draw_days': 0,
            'losing_days': 0,
            'daily_profit_list': [],
        }
    daily_profit_rel = results.resample('1d', on='close_date')['profit_ratio'].sum()
    daily_profit = results.resample('1d', on='close_date')['profit_abs'].sum().round(10)
    worst_rel = min(daily_profit_rel)
    best_rel = max(daily_profit_rel)
    worst = min(daily_profit)
    best = max(daily_profit)
    winning_days = sum(daily_profit > 0)
    draw_days = sum(daily_profit == 0)
    losing_days = sum(daily_profit < 0)
    daily_profit_list = [(str(idx.date()), val) for idx, val in daily_profit.iteritems()]

    return {
        'backtest_best_day': best_rel,
        'backtest_worst_day': worst_rel,
        'backtest_best_day_abs': best,
        'backtest_worst_day_abs': worst,
        'winning_days': winning_days,
        'draw_days': draw_days,
        'losing_days': losing_days,
        'daily_profit': daily_profit_list,
    }


def generate_strategy_stats(pairlist: List[str],
                            strategy: str,
                            content: Dict[str, Any],
                            min_date: datetime, max_date: datetime,
                            market_change: float
                            ) -> Dict[str, Any]:
    """
    :param pairlist: List of pairs to backtest
    :param strategy: Strategy name
    :param content: Backtest result data in the format:
                    {'results: results, 'config: config}}.
    :param min_date: Backtest start date
    :param max_date: Backtest end date
    :param market_change: float indicating the market change
    :return: Dictionary containing results per strategy and a strategy summary.
    """
    results: Dict[str, DataFrame] = content['results']
    if not isinstance(results, DataFrame):
        return {}
    config = content['config']
<<<<<<< HEAD
    max_open_trades = min(config['max_open_trades'], len(btdata.keys()))
    start_balance = config['dry_run_wallet']
    stake_currency = config['stake_currency']

    pair_results = generate_pair_metrics(btdata, stake_currency=stake_currency,
                                         starting_balance=start_balance,
=======
    max_open_trades = min(config['max_open_trades'], len(pairlist))
    starting_balance = config['dry_run_wallet']
    stake_currency = config['stake_currency']

    pair_results = generate_pair_metrics(pairlist, stake_currency=stake_currency,
                                         starting_balance=starting_balance,
>>>>>>> 7f20f683
                                         results=results, skip_nan=False)

    enter_tag_results = generate_tag_metrics("enter_tag", starting_balance=start_balance,
                                             results=results, skip_nan=False)

    sell_reason_stats = generate_sell_reason_stats(max_open_trades=max_open_trades,
                                                   results=results)
<<<<<<< HEAD
    left_open_results = generate_pair_metrics(btdata, stake_currency=stake_currency,
                                              starting_balance=start_balance,
=======
    left_open_results = generate_pair_metrics(pairlist, stake_currency=stake_currency,
                                              starting_balance=starting_balance,
>>>>>>> 7f20f683
                                              results=results.loc[results['is_open']],
                                              skip_nan=True)
    daily_stats = generate_daily_stats(results)
    trade_stats = generate_trading_stats(results)
    best_pair = max([pair for pair in pair_results if pair['key'] != 'TOTAL'],
                    key=lambda x: x['profit_sum']) if len(pair_results) > 1 else None
    worst_pair = min([pair for pair in pair_results if pair['key'] != 'TOTAL'],
                     key=lambda x: x['profit_sum']) if len(pair_results) > 1 else None
    if not results.empty:
        results['open_timestamp'] = results['open_date'].view(int64) // 1e6
        results['close_timestamp'] = results['close_date'].view(int64) // 1e6

    backtest_days = (max_date - min_date).days or 1
    strat_stats = {
        'trades': results.to_dict(orient='records'),
        'locks': [lock.to_json() for lock in content['locks']],
        'best_pair': best_pair,
        'worst_pair': worst_pair,
        'results_per_pair': pair_results,
        'results_per_enter_tag': enter_tag_results,
        'sell_reason_summary': sell_reason_stats,
        'left_open_trades': left_open_results,
        # 'days_breakdown_stats': days_breakdown_stats,

        'total_trades': len(results),
        'trade_count_long': len(results.loc[~results['is_short']]),
        'trade_count_short': len(results.loc[results['is_short']]),
        'total_volume': float(results['stake_amount'].sum()),
        'avg_stake_amount': results['stake_amount'].mean() if len(results) > 0 else 0,
        'profit_mean': results['profit_ratio'].mean() if len(results) > 0 else 0,
        'profit_median': results['profit_ratio'].median() if len(results) > 0 else 0,
        'profit_total': results['profit_abs'].sum() / start_balance,
        'profit_total_long': results.loc[~results['is_short'], 'profit_abs'].sum() / start_balance,
        'profit_total_short': results.loc[results['is_short'], 'profit_abs'].sum() / start_balance,
        'profit_total_abs': results['profit_abs'].sum(),
        'profit_total_long_abs': results.loc[~results['is_short'], 'profit_abs'].sum(),
        'profit_total_short_abs': results.loc[results['is_short'], 'profit_abs'].sum(),
        'backtest_start': min_date.strftime(DATETIME_PRINT_FORMAT),
        'backtest_start_ts': int(min_date.timestamp() * 1000),
        'backtest_end': max_date.strftime(DATETIME_PRINT_FORMAT),
        'backtest_end_ts': int(max_date.timestamp() * 1000),
        'backtest_days': backtest_days,

        'backtest_run_start_ts': content['backtest_start_time'],
        'backtest_run_end_ts': content['backtest_end_time'],

        'trades_per_day': round(len(results) / backtest_days, 2),
        'market_change': market_change,
        'pairlist': pairlist,
        'stake_amount': config['stake_amount'],
        'stake_currency': config['stake_currency'],
        'stake_currency_decimals': decimals_per_coin(config['stake_currency']),
        'starting_balance': start_balance,
        'dry_run_wallet': start_balance,
        'final_balance': content['final_balance'],
        'rejected_signals': content['rejected_signals'],
        'max_open_trades': max_open_trades,
        'max_open_trades_setting': (config['max_open_trades']
                                    if config['max_open_trades'] != float('inf') else -1),
        'timeframe': config['timeframe'],
        'timeframe_detail': config.get('timeframe_detail', ''),
        'timerange': config.get('timerange', ''),
        'enable_protections': config.get('enable_protections', False),
        'strategy_name': strategy,
        # Parameters relevant for backtesting
        'stoploss': config['stoploss'],
        'trailing_stop': config.get('trailing_stop', False),
        'trailing_stop_positive': config.get('trailing_stop_positive'),
        'trailing_stop_positive_offset': config.get('trailing_stop_positive_offset', 0.0),
        'trailing_only_offset_is_reached': config.get('trailing_only_offset_is_reached', False),
        'use_custom_stoploss': config.get('use_custom_stoploss', False),
        'minimal_roi': config['minimal_roi'],
        'use_sell_signal': config['use_sell_signal'],
        'sell_profit_only': config['sell_profit_only'],
        'sell_profit_offset': config['sell_profit_offset'],
        'ignore_roi_if_buy_signal': config['ignore_roi_if_buy_signal'],
        **daily_stats,
        **trade_stats
    }

    try:
        max_drawdown_legacy, _, _, _, _, _ = calculate_max_drawdown(
            results, value_col='profit_ratio')
        (drawdown_abs, drawdown_start, drawdown_end, high_val, low_val,
         max_drawdown) = calculate_max_drawdown(
             results, value_col='profit_abs', starting_balance=starting_balance)
        strat_stats.update({
            'max_drawdown': max_drawdown_legacy,  # Deprecated - do not use
            'max_drawdown_account': max_drawdown,
            'max_drawdown_abs': drawdown_abs,
            'drawdown_start': drawdown_start.strftime(DATETIME_PRINT_FORMAT),
            'drawdown_start_ts': drawdown_start.timestamp() * 1000,
            'drawdown_end': drawdown_end.strftime(DATETIME_PRINT_FORMAT),
            'drawdown_end_ts': drawdown_end.timestamp() * 1000,

            'max_drawdown_low': low_val,
            'max_drawdown_high': high_val,
        })

        csum_min, csum_max = calculate_csum(results, start_balance)
        strat_stats.update({
            'csum_min': csum_min,
            'csum_max': csum_max
        })

    except ValueError:
        strat_stats.update({
            'max_drawdown': 0.0,
            'max_drawdown_account': 0.0,
            'max_drawdown_abs': 0.0,
            'max_drawdown_low': 0.0,
            'max_drawdown_high': 0.0,
            'drawdown_start': datetime(1970, 1, 1, tzinfo=timezone.utc),
            'drawdown_start_ts': 0,
            'drawdown_end': datetime(1970, 1, 1, tzinfo=timezone.utc),
            'drawdown_end_ts': 0,
            'csum_min': 0,
            'csum_max': 0
        })

    return strat_stats


def generate_backtest_stats(btdata: Dict[str, DataFrame],
                            all_results: Dict[str, Dict[str, Union[DataFrame, Dict]]],
                            min_date: datetime, max_date: datetime
                            ) -> Dict[str, Any]:
    """
    :param btdata: Backtest data
    :param all_results: backtest result - dictionary in the form:
                     { Strategy: {'results: results, 'config: config}}.
    :param min_date: Backtest start date
    :param max_date: Backtest end date
    :return: Dictionary containing results per strategy and a strategy summary.
    """
    result: Dict[str, Any] = {'strategy': {}}
    market_change = calculate_market_change(btdata, 'close')
    pairlist = list(btdata.keys())
    for strategy, content in all_results.items():
        strat_stats = generate_strategy_stats(pairlist, strategy, content,
                                              min_date, max_date, market_change=market_change)
        result['strategy'][strategy] = strat_stats

    strategy_results = generate_strategy_comparison(bt_stats=result['strategy'])

    result['strategy_comparison'] = strategy_results

    return result


###
# Start output section
###

def text_table_bt_results(pair_results: List[Dict[str, Any]], stake_currency: str) -> str:
    """
    Generates and returns a text table for the given backtest data and the results dataframe
    :param pair_results: List of Dictionaries - one entry per pair + final TOTAL row
    :param stake_currency: stake-currency - used to correctly name headers
    :return: pretty printed table with tabulate as string
    """

    headers = _get_line_header('Pair', stake_currency)
    floatfmt = _get_line_floatfmt(stake_currency)
    output = [[
        t['key'], t['trades'], t['profit_mean_pct'], t['profit_sum_pct'], t['profit_total_abs'],
        t['profit_total_pct'], t['duration_avg'],
        _generate_wins_draws_losses(t['wins'], t['draws'], t['losses'])
    ] for t in pair_results]
    # Ignore type as floatfmt does allow tuples but mypy does not know that
    return tabulate(output, headers=headers,
                    floatfmt=floatfmt, tablefmt="orgtbl", stralign="right")


def text_table_sell_reason(sell_reason_stats: List[Dict[str, Any]], stake_currency: str) -> str:
    """
    Generate small table outlining Backtest results
    :param sell_reason_stats: Sell reason metrics
    :param stake_currency: Stakecurrency used
    :return: pretty printed table with tabulate as string
    """
    headers = [
        'Sell Reason',
        'Sells',
        'Win  Draws  Loss  Win%',
        'Avg Profit %',
        'Cum Profit %',
        f'Tot Profit {stake_currency}',
        'Tot Profit %',
    ]

    output = [[
        t['sell_reason'], t['trades'],
        _generate_wins_draws_losses(t['wins'], t['draws'], t['losses']),
        t['profit_mean_pct'], t['profit_sum_pct'],
        round_coin_value(t['profit_total_abs'], stake_currency, False),
        t['profit_total_pct'],
    ] for t in sell_reason_stats]
    return tabulate(output, headers=headers, tablefmt="orgtbl", stralign="right")


def text_table_tags(tag_type: str, tag_results: List[Dict[str, Any]], stake_currency: str) -> str:
    """
    Generates and returns a text table for the given backtest data and the results dataframe
    :param pair_results: List of Dictionaries - one entry per pair + final TOTAL row
    :param stake_currency: stake-currency - used to correctly name headers
    :return: pretty printed table with tabulate as string
    """
    if(tag_type == "enter_tag"):
        headers = _get_line_header("TAG", stake_currency)
    else:
        headers = _get_line_header("TAG", stake_currency, 'Sells')
    floatfmt = _get_line_floatfmt(stake_currency)
    output = [
        [
            t['key'] if t['key'] is not None and len(
                t['key']) > 0 else "OTHER",
            t['trades'],
            t['profit_mean_pct'],
            t['profit_sum_pct'],
            t['profit_total_abs'],
            t['profit_total_pct'],
            t['duration_avg'],
            _generate_wins_draws_losses(
                t['wins'],
                t['draws'],
                t['losses'])] for t in tag_results]
    # Ignore type as floatfmt does allow tuples but mypy does not know that
    return tabulate(output, headers=headers,
                    floatfmt=floatfmt, tablefmt="orgtbl", stralign="right")


def text_table_periodic_breakdown(days_breakdown_stats: List[Dict[str, Any]],
                                  stake_currency: str, period: str) -> str:
    """
    Generate small table with Backtest results by days
    :param days_breakdown_stats: Days breakdown metrics
    :param stake_currency: Stakecurrency used
    :return: pretty printed table with tabulate as string
    """
    headers = [
        period.capitalize(),
        f'Tot Profit {stake_currency}',
        'Wins',
        'Draws',
        'Losses',
    ]
    output = [[
        d['date'], round_coin_value(d['profit_abs'], stake_currency, False),
        d['wins'], d['draws'], d['loses'],
    ] for d in days_breakdown_stats]
    return tabulate(output, headers=headers, tablefmt="orgtbl", stralign="right")


def text_table_strategy(strategy_results, stake_currency: str) -> str:
    """
    Generate summary table per strategy
    :param strategy_results: Dict of <Strategyname: DataFrame> containing results for all strategies
    :param stake_currency: stake-currency - used to correctly name headers
    :return: pretty printed table with tabulate as string
    """
    floatfmt = _get_line_floatfmt(stake_currency)
    headers = _get_line_header('Strategy', stake_currency)
    # _get_line_header() is also used for per-pair summary. Per-pair drawdown is mostly useless
    # therefore we slip this column in only for strategy summary here.
    headers.append('Drawdown')

    # Align drawdown string on the center two space separator.
    drawdown = [f'{t["max_drawdown_account"] * 100:.2f}' for t in strategy_results]
    dd_pad_abs = max([len(t['max_drawdown_abs']) for t in strategy_results])
    dd_pad_per = max([len(dd) for dd in drawdown])
    drawdown = [f'{t["max_drawdown_abs"]:>{dd_pad_abs}} {stake_currency}  {dd:>{dd_pad_per}}%'
                for t, dd in zip(strategy_results, drawdown)]

    output = [[
        t['key'], t['trades'], t['profit_mean_pct'], t['profit_sum_pct'], t['profit_total_abs'],
        t['profit_total_pct'], t['duration_avg'],
        _generate_wins_draws_losses(t['wins'], t['draws'], t['losses']), drawdown]
        for t, drawdown in zip(strategy_results, drawdown)]
    # Ignore type as floatfmt does allow tuples but mypy does not know that
    return tabulate(output, headers=headers,
                    floatfmt=floatfmt, tablefmt="orgtbl", stralign="right")


def text_table_add_metrics(strat_results: Dict) -> str:
    if len(strat_results['trades']) > 0:
        best_trade = max(strat_results['trades'], key=lambda x: x['profit_ratio'])
        worst_trade = min(strat_results['trades'], key=lambda x: x['profit_ratio'])

        short_metrics = [
            ('', ''),  # Empty line to improve readability
            ('Long / Short',
             f"{strat_results.get('trade_count_long', 'total_trades')} / "
             f"{strat_results.get('trade_count_short', 0)}"),
            ('Total profit Long %', f"{strat_results['profit_total_long']:.2%}"),
            ('Total profit Short %', f"{strat_results['profit_total_short']:.2%}"),
            ('Absolute profit Long', round_coin_value(strat_results['profit_total_long_abs'],
                                                      strat_results['stake_currency'])),
            ('Absolute profit Short', round_coin_value(strat_results['profit_total_short_abs'],
                                                       strat_results['stake_currency'])),
        ] if strat_results.get('trade_count_short', 0) > 0 else []

        # Newly added fields should be ignored if they are missing in strat_results. hyperopt-show
        # command stores these results and newer version of freqtrade must be able to handle old
        # results with missing new fields.
        metrics = [
            ('Backtesting from', strat_results['backtest_start']),
            ('Backtesting to', strat_results['backtest_end']),
            ('Max open trades', strat_results['max_open_trades']),
            ('', ''),  # Empty line to improve readability
            ('Total/Daily Avg Trades',
                f"{strat_results['total_trades']} / {strat_results['trades_per_day']}"),

            ('Starting balance', round_coin_value(strat_results['starting_balance'],
                                                  strat_results['stake_currency'])),
            ('Final balance', round_coin_value(strat_results['final_balance'],
                                               strat_results['stake_currency'])),
            ('Absolute profit ', round_coin_value(strat_results['profit_total_abs'],
                                                  strat_results['stake_currency'])),
            ('Total profit %', f"{strat_results['profit_total']:.2%}"),
            ('Trades per day', strat_results['trades_per_day']),
            ('Avg. daily profit %',
             f"{(strat_results['profit_total'] / strat_results['backtest_days']):.2%}"),
            ('Avg. stake amount', round_coin_value(strat_results['avg_stake_amount'],
                                                   strat_results['stake_currency'])),
            ('Total trade volume', round_coin_value(strat_results['total_volume'],
                                                    strat_results['stake_currency'])),
            *short_metrics,
            ('', ''),  # Empty line to improve readability
            ('Best Pair', f"{strat_results['best_pair']['key']} "
                          f"{strat_results['best_pair']['profit_sum']:.2%}"),
            ('Worst Pair', f"{strat_results['worst_pair']['key']} "
                           f"{strat_results['worst_pair']['profit_sum']:.2%}"),
            ('Best trade', f"{best_trade['pair']} {best_trade['profit_ratio']:.2%}"),
            ('Worst trade', f"{worst_trade['pair']} "
                            f"{worst_trade['profit_ratio']:.2%}"),

            ('Best day', round_coin_value(strat_results['backtest_best_day_abs'],
                                          strat_results['stake_currency'])),
            ('Worst day', round_coin_value(strat_results['backtest_worst_day_abs'],
                                           strat_results['stake_currency'])),
            ('Days win/draw/lose', f"{strat_results['winning_days']} / "
                f"{strat_results['draw_days']} / {strat_results['losing_days']}"),
            ('Avg. Duration Winners', f"{strat_results['winner_holding_avg']}"),
            ('Avg. Duration Loser', f"{strat_results['loser_holding_avg']}"),
            ('Rejected Buy signals', strat_results.get('rejected_signals', 'N/A')),
            ('', ''),  # Empty line to improve readability

            ('Min balance', round_coin_value(strat_results['csum_min'],
                                             strat_results['stake_currency'])),
            ('Max balance', round_coin_value(strat_results['csum_max'],
                                             strat_results['stake_currency'])),

            # Compatibility to show old hyperopt results
            ('Drawdown (Account)', f"{strat_results['max_drawdown_account']:.2%}")
            if 'max_drawdown_account' in strat_results else (
                'Drawdown', f"{strat_results['max_drawdown']:.2%}"),
            ('Drawdown', round_coin_value(strat_results['max_drawdown_abs'],
                                          strat_results['stake_currency'])),
            ('Drawdown high', round_coin_value(strat_results['max_drawdown_high'],
                                               strat_results['stake_currency'])),
            ('Drawdown low', round_coin_value(strat_results['max_drawdown_low'],
                                              strat_results['stake_currency'])),
            ('Drawdown Start', strat_results['drawdown_start']),
            ('Drawdown End', strat_results['drawdown_end']),
            ('Market change', f"{strat_results['market_change']:.2%}"),
        ]

        return tabulate(metrics, headers=["Metric", "Value"], tablefmt="orgtbl")
    else:
        start_balance = round_coin_value(strat_results['starting_balance'],
                                         strat_results['stake_currency'])
        stake_amount = round_coin_value(
            strat_results['stake_amount'], strat_results['stake_currency']
        ) if strat_results['stake_amount'] != UNLIMITED_STAKE_AMOUNT else 'unlimited'

        message = ("No trades made. "
                   f"Your starting balance was {start_balance}, "
                   f"and your stake was {stake_amount}."
                   )
        return message


def show_backtest_result(strategy: str, results: Dict[str, Any], stake_currency: str,
                         backtest_breakdown=[]):
    """
    Print results for one strategy
    """
    # Print results
    print(f"Result for strategy {strategy}")
    table = text_table_bt_results(results['results_per_pair'], stake_currency=stake_currency)
    if isinstance(table, str):
        print(' BACKTESTING REPORT '.center(len(table.splitlines()[0]), '='))
    print(table)

    if (results.get('results_per_enter_tag') is not None
            or results.get('results_per_buy_tag') is not None):
        # results_per_buy_tag is deprecated and should be removed 2 versions after short golive.
        table = text_table_tags(
            "enter_tag",
            results.get('results_per_enter_tag', results.get('results_per_buy_tag')),
            stake_currency=stake_currency)

        if isinstance(table, str) and len(table) > 0:
            print(' BUY TAG STATS '.center(len(table.splitlines()[0]), '='))
        print(table)

    table = text_table_sell_reason(sell_reason_stats=results['sell_reason_summary'],
                                   stake_currency=stake_currency)
    if isinstance(table, str) and len(table) > 0:
        print(' SELL REASON STATS '.center(len(table.splitlines()[0]), '='))
    print(table)

    table = text_table_bt_results(results['left_open_trades'], stake_currency=stake_currency)
    if isinstance(table, str) and len(table) > 0:
        print(' LEFT OPEN TRADES REPORT '.center(len(table.splitlines()[0]), '='))
    print(table)

    for period in backtest_breakdown:
        days_breakdown_stats = generate_periodic_breakdown_stats(
            trade_list=results['trades'], period=period)
        table = text_table_periodic_breakdown(days_breakdown_stats=days_breakdown_stats,
                                              stake_currency=stake_currency, period=period)
        if isinstance(table, str) and len(table) > 0:
            print(f' {period.upper()} BREAKDOWN '.center(len(table.splitlines()[0]), '='))
        print(table)

    table = text_table_add_metrics(results)
    if isinstance(table, str) and len(table) > 0:
        print(' SUMMARY METRICS '.center(len(table.splitlines()[0]), '='))
    print(table)

    if isinstance(table, str) and len(table) > 0:
        print('=' * len(table.splitlines()[0]))

    print()


def show_backtest_results(config: Dict, backtest_stats: Dict):
    stake_currency = config['stake_currency']

    for strategy, results in backtest_stats['strategy'].items():
        show_backtest_result(
            strategy, results, stake_currency,
            config.get('backtest_breakdown', []))

    if len(backtest_stats['strategy']) > 1:
        # Print Strategy summary table

        table = text_table_strategy(backtest_stats['strategy_comparison'], stake_currency)
        print(f"{results['backtest_start']} -> {results['backtest_end']} |"
              f" Max open trades : {results['max_open_trades']}")
        print(' STRATEGY SUMMARY '.center(len(table.splitlines()[0]), '='))
        print(table)
        print('=' * len(table.splitlines()[0]))
        print('\nFor more details, please look at the detail tables above')


def show_sorted_pairlist(config: Dict, backtest_stats: Dict):
    if config.get('backtest_show_pair_list', False):
        for strategy, results in backtest_stats['strategy'].items():
            print(f"Pairs for Strategy {strategy}: \n[")
            for result in results['results_per_pair']:
                if result["key"] != 'TOTAL':
                    print(f'"{result["key"]}",  // {result["profit_mean"]:.2%}')
            print("]")<|MERGE_RESOLUTION|>--- conflicted
+++ resolved
@@ -365,21 +365,12 @@
     if not isinstance(results, DataFrame):
         return {}
     config = content['config']
-<<<<<<< HEAD
-    max_open_trades = min(config['max_open_trades'], len(btdata.keys()))
+    max_open_trades = min(config['max_open_trades'], len(pairlist))
     start_balance = config['dry_run_wallet']
     stake_currency = config['stake_currency']
 
-    pair_results = generate_pair_metrics(btdata, stake_currency=stake_currency,
+    pair_results = generate_pair_metrics(pairlist, stake_currency=stake_currency,
                                          starting_balance=start_balance,
-=======
-    max_open_trades = min(config['max_open_trades'], len(pairlist))
-    starting_balance = config['dry_run_wallet']
-    stake_currency = config['stake_currency']
-
-    pair_results = generate_pair_metrics(pairlist, stake_currency=stake_currency,
-                                         starting_balance=starting_balance,
->>>>>>> 7f20f683
                                          results=results, skip_nan=False)
 
     enter_tag_results = generate_tag_metrics("enter_tag", starting_balance=start_balance,
@@ -387,13 +378,8 @@
 
     sell_reason_stats = generate_sell_reason_stats(max_open_trades=max_open_trades,
                                                    results=results)
-<<<<<<< HEAD
-    left_open_results = generate_pair_metrics(btdata, stake_currency=stake_currency,
+    left_open_results = generate_pair_metrics(pairlist, stake_currency=stake_currency,
                                               starting_balance=start_balance,
-=======
-    left_open_results = generate_pair_metrics(pairlist, stake_currency=stake_currency,
-                                              starting_balance=starting_balance,
->>>>>>> 7f20f683
                                               results=results.loc[results['is_open']],
                                               skip_nan=True)
     daily_stats = generate_daily_stats(results)
@@ -479,7 +465,7 @@
             results, value_col='profit_ratio')
         (drawdown_abs, drawdown_start, drawdown_end, high_val, low_val,
          max_drawdown) = calculate_max_drawdown(
-             results, value_col='profit_abs', starting_balance=starting_balance)
+             results, value_col='profit_abs', starting_balance=start_balance)
         strat_stats.update({
             'max_drawdown': max_drawdown_legacy,  # Deprecated - do not use
             'max_drawdown_account': max_drawdown,
