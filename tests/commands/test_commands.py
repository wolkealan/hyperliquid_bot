import json
import re
from datetime import datetime, timedelta
from io import BytesIO
from pathlib import Path
from unittest.mock import MagicMock, PropertyMock
from zipfile import ZipFile

import pytest

from freqtrade.commands import (start_backtesting_show, start_convert_data, start_convert_trades,
                                start_create_userdir, start_download_data, start_hyperopt_list,
                                start_hyperopt_show, start_install_ui, start_list_data,
                                start_list_exchanges, start_list_markets, start_list_strategies,
                                start_list_timeframes, start_new_strategy, start_show_trades,
                                start_strategy_update, start_test_pairlist, start_trading,
                                start_webserver)
from freqtrade.commands.db_commands import start_convert_db
from freqtrade.commands.deploy_commands import (clean_ui_subdir, download_and_install_ui,
                                                get_ui_download_url, read_ui_version)
from freqtrade.commands.list_commands import start_list_freqAI_models
from freqtrade.configuration import setup_utils_configuration
from freqtrade.enums import RunMode
from freqtrade.exceptions import OperationalException
from freqtrade.persistence.models import init_db
from freqtrade.persistence.pairlock_middleware import PairLocks
from freqtrade.util import dt_floor_day, dt_now, dt_utc
from tests.conftest import (CURRENT_TEST_STRATEGY, EXMS, create_mock_trades, get_args, log_has,
                            log_has_re, patch_exchange, patched_configuration_load_config_file)
from tests.conftest_trades import MOCK_TRADE_COUNT


def test_setup_utils_configuration():
    args = [
        'list-exchanges', '--config', 'tests/testdata/testconfigs/main_test_config.json',
    ]

    config = setup_utils_configuration(get_args(args), RunMode.OTHER)
    assert "exchange" in config
    assert config['dry_run'] is True


def test_start_trading_fail(mocker, caplog):

    mocker.patch("freqtrade.worker.Worker.run", MagicMock(side_effect=OperationalException))

    mocker.patch("freqtrade.worker.Worker.__init__", MagicMock(return_value=None))

    exitmock = mocker.patch("freqtrade.worker.Worker.exit", MagicMock())
    args = [
        'trade',
        '-c', 'tests/testdata/testconfigs/main_test_config.json'
    ]
    start_trading(get_args(args))
    assert exitmock.call_count == 1

    exitmock.reset_mock()
    caplog.clear()
    mocker.patch("freqtrade.worker.Worker.__init__", MagicMock(side_effect=OperationalException))
    start_trading(get_args(args))
    assert exitmock.call_count == 0
    assert log_has('Fatal exception!', caplog)


def test_start_webserver(mocker, caplog):

    api_server_mock = mocker.patch("freqtrade.rpc.api_server.ApiServer", )

    args = [
        'webserver',
        '-c', 'tests/testdata/testconfigs/main_test_config.json'
    ]
    start_webserver(get_args(args))
    assert api_server_mock.call_count == 1


def test_list_exchanges(capsys):

    args = [
        "list-exchanges",
    ]

    start_list_exchanges(get_args(args))
    captured = capsys.readouterr()
    assert re.match(r"Exchanges available for Freqtrade.*", captured.out)
    assert re.search(r".*binance.*", captured.out)
    assert re.search(r".*bybit.*", captured.out)

    # Test with --one-column
    args = [
        "list-exchanges",
        "--one-column",
    ]

    start_list_exchanges(get_args(args))
    captured = capsys.readouterr()
    assert re.search(r"^binance$", captured.out, re.MULTILINE)
    assert re.search(r"^bybit$", captured.out, re.MULTILINE)

    # Test with --all
    args = [
        "list-exchanges",
        "--all",
    ]

    start_list_exchanges(get_args(args))
    captured = capsys.readouterr()
    assert re.match(r"All exchanges supported by the ccxt library.*", captured.out)
    assert re.search(r".*binance.*", captured.out)
    assert re.search(r".*bingx.*", captured.out)
    assert re.search(r".*bitmex.*", captured.out)

    # Test with --one-column --all
    args = [
        "list-exchanges",
        "--one-column",
        "--all",
    ]

    start_list_exchanges(get_args(args))
    captured = capsys.readouterr()
    assert re.search(r"^binance$", captured.out, re.MULTILINE)
    assert re.search(r"^bingx$", captured.out, re.MULTILINE)
    assert re.search(r"^bitmex$", captured.out, re.MULTILINE)


def test_list_timeframes(mocker, capsys):

    api_mock = MagicMock()
    api_mock.timeframes = {'1m': 'oneMin',
                           '5m': 'fiveMin',
                           '30m': 'thirtyMin',
                           '1h': 'hour',
                           '1d': 'day',
                           }
    patch_exchange(mocker, api_mock=api_mock, id='bybit')
    args = [
        "list-timeframes",
    ]
    pargs = get_args(args)
    pargs['config'] = None
    with pytest.raises(OperationalException,
                       match=r"This command requires a configured exchange.*"):
        start_list_timeframes(pargs)

    # Test with --config tests/testdata/testconfigs/main_test_config.json
    args = [
        "list-timeframes",
        '--config', 'tests/testdata/testconfigs/main_test_config.json',
    ]
    start_list_timeframes(get_args(args))
    captured = capsys.readouterr()
    assert re.match("Timeframes available for the exchange `Bybit`: "
                    "1m, 5m, 30m, 1h, 1d",
                    captured.out)

    # Test with --exchange bybit
    args = [
        "list-timeframes",
        "--exchange", "bybit",
    ]
    start_list_timeframes(get_args(args))
    captured = capsys.readouterr()
    assert re.match("Timeframes available for the exchange `Bybit`: "
                    "1m, 5m, 30m, 1h, 1d",
                    captured.out)

    api_mock.timeframes = {'1m': '1m',
                           '5m': '5m',
                           '15m': '15m',
                           '30m': '30m',
                           '1h': '1h',
                           '6h': '6h',
                           '12h': '12h',
                           '1d': '1d',
                           '3d': '3d',
                           }
    patch_exchange(mocker, api_mock=api_mock, id='binance')
    # Test with --exchange binance
    args = [
        "list-timeframes",
        "--exchange", "binance",
    ]
    start_list_timeframes(get_args(args))
    captured = capsys.readouterr()
    assert re.match("Timeframes available for the exchange `Binance`: "
                    "1m, 5m, 15m, 30m, 1h, 6h, 12h, 1d, 3d",
                    captured.out)

    # Test with --one-column
    args = [
        "list-timeframes",
        '--config', 'tests/testdata/testconfigs/main_test_config.json',
        "--one-column",
    ]
    start_list_timeframes(get_args(args))
    captured = capsys.readouterr()
    assert re.search(r"^1m$", captured.out, re.MULTILINE)
    assert re.search(r"^5m$", captured.out, re.MULTILINE)
    assert re.search(r"^1h$", captured.out, re.MULTILINE)
    assert re.search(r"^1d$", captured.out, re.MULTILINE)

    # Test with --exchange binance --one-column
    args = [
        "list-timeframes",
        "--exchange", "binance",
        "--one-column",
    ]
    start_list_timeframes(get_args(args))
    captured = capsys.readouterr()
    assert re.search(r"^1m$", captured.out, re.MULTILINE)
    assert re.search(r"^5m$", captured.out, re.MULTILINE)
    assert re.search(r"^1h$", captured.out, re.MULTILINE)
    assert re.search(r"^1d$", captured.out, re.MULTILINE)


def test_list_markets(mocker, markets_static, capsys):

    api_mock = MagicMock()
    patch_exchange(mocker, api_mock=api_mock, id='binance', mock_markets=markets_static)

    # Test with no --config
    args = [
        "list-markets",
    ]
    pargs = get_args(args)
    pargs['config'] = None
    with pytest.raises(OperationalException,
                       match=r"This command requires a configured exchange.*"):
        start_list_markets(pargs, False)

    # Test with --config tests/testdata/testconfigs/main_test_config.json
    args = [
        "list-markets",
        '--config', 'tests/testdata/testconfigs/main_test_config.json',
        "--print-list",
    ]
    start_list_markets(get_args(args), False)
    captured = capsys.readouterr()
    assert ("Exchange Binance has 12 active markets: "
            "ADA/USDT:USDT, BLK/BTC, ETH/BTC, ETH/USDT, ETH/USDT:USDT, LTC/BTC, "
            "LTC/ETH, LTC/USD, NEO/BTC, TKN/BTC, XLTCUSDT, XRP/BTC.\n"
            in captured.out)

    patch_exchange(mocker, api_mock=api_mock, id="binance", mock_markets=markets_static)
    # Test with --exchange
    args = [
        "list-markets",
        "--exchange", "binance"
    ]
    pargs = get_args(args)
    pargs['config'] = None
    start_list_markets(pargs, False)
    captured = capsys.readouterr()
    assert re.match("\nExchange Binance has 12 active markets:\n",
                    captured.out)

    patch_exchange(mocker, api_mock=api_mock, id="binance", mock_markets=markets_static)
    # Test with --all: all markets
    args = [
        "list-markets", "--all",
        '--config', 'tests/testdata/testconfigs/main_test_config.json',
        "--print-list",
    ]
    start_list_markets(get_args(args), False)
    captured = capsys.readouterr()
    assert ("Exchange Binance has 14 markets: "
            "ADA/USDT:USDT, BLK/BTC, BTT/BTC, ETH/BTC, ETH/USDT, ETH/USDT:USDT, "
            "LTC/BTC, LTC/ETH, LTC/USD, LTC/USDT, NEO/BTC, TKN/BTC, XLTCUSDT, XRP/BTC.\n"
            in captured.out)

    # Test list-pairs subcommand: active pairs
    args = [
        "list-pairs",
        '--config', 'tests/testdata/testconfigs/main_test_config.json',
        "--print-list",
    ]
    start_list_markets(get_args(args), True)
    captured = capsys.readouterr()
    assert ("Exchange Binance has 9 active pairs: "
            "BLK/BTC, ETH/BTC, ETH/USDT, LTC/BTC, LTC/ETH, LTC/USD, NEO/BTC, TKN/BTC, XRP/BTC.\n"
            in captured.out)

    # Test list-pairs subcommand with --all: all pairs
    args = [
        "list-pairs", "--all",
        '--config', 'tests/testdata/testconfigs/main_test_config.json',
        "--print-list",
    ]
    start_list_markets(get_args(args), True)
    captured = capsys.readouterr()
    assert ("Exchange Binance has 11 pairs: "
            "BLK/BTC, BTT/BTC, ETH/BTC, ETH/USDT, LTC/BTC, LTC/ETH, LTC/USD, LTC/USDT, NEO/BTC, "
            "TKN/BTC, XRP/BTC.\n"
            in captured.out)

    # active markets, base=ETH, LTC
    args = [
        "list-markets",
        '--config', 'tests/testdata/testconfigs/main_test_config.json',
        "--base", "ETH", "LTC",
        "--print-list",
    ]
    start_list_markets(get_args(args), False)
    captured = capsys.readouterr()
    assert ("Exchange Binance has 7 active markets with ETH, LTC as base currencies: "
            "ETH/BTC, ETH/USDT, ETH/USDT:USDT, LTC/BTC, LTC/ETH, LTC/USD, XLTCUSDT.\n"
            in captured.out)

    # active markets, base=LTC
    args = [
        "list-markets",
        '--config', 'tests/testdata/testconfigs/main_test_config.json',
        "--base", "LTC",
        "--print-list",
    ]
    start_list_markets(get_args(args), False)
    captured = capsys.readouterr()
    assert ("Exchange Binance has 4 active markets with LTC as base currency: "
            "LTC/BTC, LTC/ETH, LTC/USD, XLTCUSDT.\n"
            in captured.out)

    # active markets, quote=USDT, USD
    args = [
        "list-markets",
        '--config', 'tests/testdata/testconfigs/main_test_config.json',
        "--quote", "USDT", "USD",
        "--print-list",
    ]
    start_list_markets(get_args(args), False)
    captured = capsys.readouterr()
    assert ("Exchange Binance has 5 active markets with USDT, USD as quote currencies: "
            "ADA/USDT:USDT, ETH/USDT, ETH/USDT:USDT, LTC/USD, XLTCUSDT.\n"
            in captured.out)

    # active markets, quote=USDT
    args = [
        "list-markets",
        '--config', 'tests/testdata/testconfigs/main_test_config.json',
        "--quote", "USDT",
        "--print-list",
    ]
    start_list_markets(get_args(args), False)
    captured = capsys.readouterr()
    assert ("Exchange Binance has 4 active markets with USDT as quote currency: "
            "ADA/USDT:USDT, ETH/USDT, ETH/USDT:USDT, XLTCUSDT.\n"
            in captured.out)

    # active markets, base=LTC, quote=USDT
    args = [
        "list-markets",
        '--config', 'tests/testdata/testconfigs/main_test_config.json',
        "--base", "LTC", "--quote", "USDT",
        "--print-list",
    ]
    start_list_markets(get_args(args), False)
    captured = capsys.readouterr()
    assert ("Exchange Binance has 1 active market with LTC as base currency and "
            "with USDT as quote currency: XLTCUSDT.\n"
            in captured.out)

    # active pairs, base=LTC, quote=USDT
    args = [
        "list-pairs",
        '--config', 'tests/testdata/testconfigs/main_test_config.json',
        "--base", "LTC", "--quote", "USD",
        "--print-list",
    ]
    start_list_markets(get_args(args), True)
    captured = capsys.readouterr()
    assert ("Exchange Binance has 1 active pair with LTC as base currency and "
            "with USD as quote currency: LTC/USD.\n"
            in captured.out)

    # active markets, base=LTC, quote=USDT, NONEXISTENT
    args = [
        "list-markets",
        '--config', 'tests/testdata/testconfigs/main_test_config.json',
        "--base", "LTC", "--quote", "USDT", "NONEXISTENT",
        "--print-list",
    ]
    start_list_markets(get_args(args), False)
    captured = capsys.readouterr()
    assert ("Exchange Binance has 1 active market with LTC as base currency and "
            "with USDT, NONEXISTENT as quote currencies: XLTCUSDT.\n"
            in captured.out)

    # active markets, base=LTC, quote=NONEXISTENT
    args = [
        "list-markets",
        '--config', 'tests/testdata/testconfigs/main_test_config.json',
        "--base", "LTC", "--quote", "NONEXISTENT",
        "--print-list",
    ]
    start_list_markets(get_args(args), False)
    captured = capsys.readouterr()
    assert ("Exchange Binance has 0 active markets with LTC as base currency and "
            "with NONEXISTENT as quote currency.\n"
            in captured.out)

    # Test tabular output
    args = [
        "list-markets",
        '--config', 'tests/testdata/testconfigs/main_test_config.json',
    ]
    start_list_markets(get_args(args), False)
    captured = capsys.readouterr()
    assert ("Exchange Binance has 12 active markets:\n"
            in captured.out)

    # Test tabular output, no markets found
    args = [
        "list-markets",
        '--config', 'tests/testdata/testconfigs/main_test_config.json',
        "--base", "LTC", "--quote", "NONEXISTENT",
    ]
    start_list_markets(get_args(args), False)
    captured = capsys.readouterr()
    assert ("Exchange Binance has 0 active markets with LTC as base currency and "
            "with NONEXISTENT as quote currency.\n"
            in captured.out)

    # Test --print-json
    args = [
        "list-markets",
        '--config', 'tests/testdata/testconfigs/main_test_config.json',
        "--print-json"
    ]
    start_list_markets(get_args(args), False)
    captured = capsys.readouterr()
    assert ('["ADA/USDT:USDT","BLK/BTC","ETH/BTC","ETH/USDT","ETH/USDT:USDT",'
            '"LTC/BTC","LTC/ETH","LTC/USD","NEO/BTC","TKN/BTC","XLTCUSDT","XRP/BTC"]'
            in captured.out)

    # Test --print-csv
    args = [
        "list-markets",
        '--config', 'tests/testdata/testconfigs/main_test_config.json',
        "--print-csv"
    ]
    start_list_markets(get_args(args), False)
    captured = capsys.readouterr()
    assert ("Id,Symbol,Base,Quote,Active,Spot,Margin,Future,Leverage" in captured.out)
    assert ("blkbtc,BLK/BTC,BLK,BTC,True,Spot" in captured.out)
    assert ("USD-LTC,LTC/USD,LTC,USD,True,Spot" in captured.out)

    # Test --one-column
    args = [
        "list-markets",
        '--config', 'tests/testdata/testconfigs/main_test_config.json',
        "--one-column"
    ]
    start_list_markets(get_args(args), False)
    captured = capsys.readouterr()
    assert re.search(r"^BLK/BTC$", captured.out, re.MULTILINE)
    assert re.search(r"^LTC/USD$", captured.out, re.MULTILINE)

    mocker.patch(f'{EXMS}.markets', PropertyMock(side_effect=ValueError))
    # Test --one-column
    args = [
        "list-markets",
        '--config', 'tests/testdata/testconfigs/main_test_config.json',
        "--one-column"
    ]
    with pytest.raises(OperationalException, match=r"Cannot get markets.*"):
        start_list_markets(get_args(args), False)


def test_create_datadir_failed(caplog):

    args = [
        "create-userdir",
    ]
    with pytest.raises(SystemExit):
        start_create_userdir(get_args(args))
    assert log_has("`create-userdir` requires --userdir to be set.", caplog)


def test_create_datadir(caplog, mocker):

    cud = mocker.patch("freqtrade.commands.deploy_commands.create_userdata_dir", MagicMock())
    csf = mocker.patch("freqtrade.commands.deploy_commands.copy_sample_files", MagicMock())
    args = [
        "create-userdir",
        "--userdir",
        "/temp/freqtrade/test"
    ]
    start_create_userdir(get_args(args))

    assert cud.call_count == 1
    assert csf.call_count == 1


def test_start_new_strategy(mocker, caplog):
    wt_mock = mocker.patch.object(Path, "write_text", MagicMock())
    mocker.patch.object(Path, "exists", MagicMock(return_value=False))

    args = [
        "new-strategy",
        "--strategy",
        "CoolNewStrategy"
    ]
    start_new_strategy(get_args(args))

    assert wt_mock.call_count == 1
    assert "CoolNewStrategy" in wt_mock.call_args_list[0][0][0]
    assert log_has_re("Writing strategy to .*", caplog)

    mocker.patch('freqtrade.commands.deploy_commands.setup_utils_configuration')
    mocker.patch.object(Path, "exists", MagicMock(return_value=True))
    with pytest.raises(OperationalException,
                       match=r".* already exists. Please choose another Strategy Name\."):
        start_new_strategy(get_args(args))


def test_start_new_strategy_no_arg(mocker, caplog):
    args = [
        "new-strategy",
    ]
    with pytest.raises(OperationalException,
                       match="`new-strategy` requires --strategy to be set."):
        start_new_strategy(get_args(args))


def test_start_install_ui(mocker):
    clean_mock = mocker.patch('freqtrade.commands.deploy_commands.clean_ui_subdir')
    get_url_mock = mocker.patch('freqtrade.commands.deploy_commands.get_ui_download_url',
                                return_value=('https://example.com/whatever', '0.0.1'))
    download_mock = mocker.patch('freqtrade.commands.deploy_commands.download_and_install_ui')
    mocker.patch('freqtrade.commands.deploy_commands.read_ui_version', return_value=None)
    args = [
        "install-ui",
    ]
    start_install_ui(get_args(args))
    assert clean_mock.call_count == 1
    assert get_url_mock.call_count == 1
    assert download_mock.call_count == 1

    clean_mock.reset_mock()
    get_url_mock.reset_mock()
    download_mock.reset_mock()

    args = [
        "install-ui",
        "--erase",
    ]
    start_install_ui(get_args(args))
    assert clean_mock.call_count == 1
    assert get_url_mock.call_count == 1
    assert download_mock.call_count == 0


def test_clean_ui_subdir(mocker, tmp_path, caplog):
    mocker.patch("freqtrade.commands.deploy_commands.Path.is_dir",
                 side_effect=[True, True])
    mocker.patch("freqtrade.commands.deploy_commands.Path.is_file",
                 side_effect=[False, True])
    rd_mock = mocker.patch("freqtrade.commands.deploy_commands.Path.rmdir")
    ul_mock = mocker.patch("freqtrade.commands.deploy_commands.Path.unlink")

    mocker.patch("freqtrade.commands.deploy_commands.Path.glob",
                 return_value=[Path('test1'), Path('test2'), Path('.gitkeep')])
    folder = tmp_path / "uitests"
    clean_ui_subdir(folder)
    assert log_has("Removing UI directory content.", caplog)
    assert rd_mock.call_count == 1
    assert ul_mock.call_count == 1


def test_download_and_install_ui(mocker, tmp_path):
    # Create zipfile
    requests_mock = MagicMock()
    file_like_object = BytesIO()
    with ZipFile(file_like_object, mode='w') as zipfile:
        for file in ('test1.txt', 'hello/', 'test2.txt'):
            zipfile.writestr(file, file)
    file_like_object.seek(0)
    requests_mock.content = file_like_object.read()

    mocker.patch("freqtrade.commands.deploy_commands.requests.get", return_value=requests_mock)

    mocker.patch("freqtrade.commands.deploy_commands.Path.is_dir",
                 side_effect=[True, False])
    wb_mock = mocker.patch("freqtrade.commands.deploy_commands.Path.write_bytes")

    folder = tmp_path / "uitests_dl"
    folder.mkdir(exist_ok=True)

    assert read_ui_version(folder) is None

    download_and_install_ui(folder, 'http://whatever.xxx/download/file.zip', '22')

    assert wb_mock.call_count == 2

    assert read_ui_version(folder) == '22'


def test_get_ui_download_url(mocker):
    response = MagicMock()
    response.json = MagicMock(
        side_effect=[[{'assets_url': 'http://whatever.json', 'name': '0.0.1'}],
                     [{'browser_download_url': 'http://download.zip'}]])
    get_mock = mocker.patch("freqtrade.commands.deploy_commands.requests.get",
                            return_value=response)
    x, last_version = get_ui_download_url()
    assert get_mock.call_count == 2
    assert last_version == '0.0.1'
    assert x == 'http://download.zip'


def test_get_ui_download_url_direct(mocker):
    response = MagicMock()
    response.json = MagicMock(
        return_value=[
            {
                'assets_url': 'http://whatever.json',
                'name': '0.0.2',
                'assets': [{'browser_download_url': 'http://download22.zip'}]
            },
            {
                'assets_url': 'http://whatever.json',
                'name': '0.0.1',
                'assets': [{'browser_download_url': 'http://download1.zip'}]
            },
        ])
    get_mock = mocker.patch("freqtrade.commands.deploy_commands.requests.get",
                            return_value=response)
    x, last_version = get_ui_download_url()
    assert get_mock.call_count == 1
    assert last_version == '0.0.2'
    assert x == 'http://download22.zip'
    get_mock.reset_mock()
    response.json.reset_mock()

    x, last_version = get_ui_download_url('0.0.1')
    assert last_version == '0.0.1'
    assert x == 'http://download1.zip'

    with pytest.raises(ValueError, match="UI-Version not found."):
        x, last_version = get_ui_download_url('0.0.3')


def test_download_data_keyboardInterrupt(mocker, markets):
    dl_mock = mocker.patch('freqtrade.commands.data_commands.download_data_main',
                           MagicMock(side_effect=KeyboardInterrupt))
    patch_exchange(mocker)
    mocker.patch(f'{EXMS}.markets', PropertyMock(return_value=markets))
    args = [
        "download-data",
        "--exchange", "binance",
        "--pairs", "ETH/BTC", "XRP/BTC",
    ]
    with pytest.raises(SystemExit):
        pargs = get_args(args)
        pargs['config'] = None

        start_download_data(pargs)

    assert dl_mock.call_count == 1


def test_download_data_timerange(mocker, markets):
    dl_mock = mocker.patch('freqtrade.data.history.history_utils.refresh_backtest_ohlcv_data',
                           MagicMock(return_value=["ETH/BTC", "XRP/BTC"]))
    patch_exchange(mocker)
    mocker.patch(f'{EXMS}.markets', PropertyMock(return_value=markets))
    args = [
        "download-data",
        "--exchange", "binance",
        "--pairs", "ETH/BTC", "XRP/BTC",
        "--days", "20",
        "--timerange", "20200101-"
    ]
    with pytest.raises(OperationalException,
                       match=r"--days and --timerange are mutually.*"):
        pargs = get_args(args)
        pargs['config'] = None
        start_download_data(pargs)
    assert dl_mock.call_count == 0

    args = [
        "download-data",
        "--exchange", "binance",
        "--pairs", "ETH/BTC", "XRP/BTC",
        "--days", "20",
    ]
    pargs = get_args(args)
    pargs['config'] = None
    start_download_data(pargs)
    assert dl_mock.call_count == 1
    # 20days ago
    days_ago = dt_floor_day(dt_now() - timedelta(days=20)).timestamp()
    assert dl_mock.call_args_list[0][1]['timerange'].startts == days_ago

    dl_mock.reset_mock()
    args = [
        "download-data",
        "--exchange", "binance",
        "--pairs", "ETH/BTC", "XRP/BTC",
        "--timerange", "20200101-"
    ]
    pargs = get_args(args)
    pargs['config'] = None
    start_download_data(pargs)
    assert dl_mock.call_count == 1

    assert dl_mock.call_args_list[0][1]['timerange'].startts == int(dt_utc(2020, 1, 1).timestamp())


def test_download_data_no_markets(mocker, caplog):
    dl_mock = mocker.patch('freqtrade.data.history.history_utils.refresh_backtest_ohlcv_data',
                           MagicMock(return_value=["ETH/BTC", "XRP/BTC"]))
    patch_exchange(mocker, id='binance')
    mocker.patch(f'{EXMS}.get_markets', return_value={})
    args = [
        "download-data",
        "--exchange", "binance",
        "--pairs", "ETH/BTC", "XRP/BTC",
        "--days", "20"
    ]
    start_download_data(get_args(args))
    assert dl_mock.call_args[1]['timerange'].starttype == "date"
    assert log_has("Pairs [ETH/BTC,XRP/BTC] not available on exchange Binance.", caplog)


def test_download_data_no_exchange(mocker):
    mocker.patch('freqtrade.data.history.history_utils.refresh_backtest_ohlcv_data',
                 MagicMock(return_value=["ETH/BTC", "XRP/BTC"]))
    patch_exchange(mocker)
    mocker.patch(f'{EXMS}.get_markets', return_value={})
    args = [
        "download-data",
    ]
    pargs = get_args(args)
    pargs['config'] = None
    with pytest.raises(OperationalException,
                       match=r"This command requires a configured exchange.*"):
        start_download_data(pargs)


def test_download_data_no_pairs(mocker):

    mocker.patch('freqtrade.data.history.history_utils.refresh_backtest_ohlcv_data',
                 MagicMock(return_value=["ETH/BTC", "XRP/BTC"]))
    patch_exchange(mocker)
    mocker.patch(f'{EXMS}.markets', PropertyMock(return_value={}))
    args = [
        "download-data",
        "--exchange",
        "binance",
    ]
    pargs = get_args(args)
    pargs['config'] = None
    with pytest.raises(OperationalException,
                       match=r"Downloading data requires a list of pairs\..*"):
        start_download_data(pargs)


def test_download_data_all_pairs(mocker, markets):

    dl_mock = mocker.patch('freqtrade.data.history.history_utils.refresh_backtest_ohlcv_data',
                           MagicMock(return_value=["ETH/BTC", "XRP/BTC"]))
    patch_exchange(mocker)
    mocker.patch(f'{EXMS}.markets', PropertyMock(return_value=markets))
    args = [
        "download-data",
        "--exchange",
        "binance",
        "--pairs",
        ".*/USDT"
    ]
    pargs = get_args(args)
    pargs['config'] = None
    start_download_data(pargs)
    expected = set(['BTC/USDT', 'ETH/USDT', 'XRP/USDT', 'NEO/USDT', 'TKN/USDT'])
    assert set(dl_mock.call_args_list[0][1]['pairs']) == expected
    assert dl_mock.call_count == 1

    dl_mock.reset_mock()
    args = [
        "download-data",
        "--exchange",
        "binance",
        "--pairs",
        ".*/USDT",
        "--include-inactive-pairs",
    ]
    pargs = get_args(args)
    pargs['config'] = None
    start_download_data(pargs)
    expected = set(['BTC/USDT', 'ETH/USDT', 'LTC/USDT', 'XRP/USDT', 'NEO/USDT', 'TKN/USDT'])
    assert set(dl_mock.call_args_list[0][1]['pairs']) == expected


def test_download_data_trades(mocker):
    dl_mock = mocker.patch('freqtrade.data.history.history_utils.refresh_backtest_trades_data',
                           MagicMock(return_value=[]))
    convert_mock = mocker.patch('freqtrade.data.history.history_utils.convert_trades_to_ohlcv',
                                MagicMock(return_value=[]))
    patch_exchange(mocker)
    mocker.patch(f'{EXMS}.get_markets', return_value={})
    args = [
        "download-data",
        "--exchange", "kraken",
        "--pairs", "ETH/BTC", "XRP/BTC",
        "--days", "20",
        "--dl-trades"
    ]
    pargs = get_args(args)
    pargs['config'] = None
    start_download_data(pargs)
    assert dl_mock.call_args[1]['timerange'].starttype == "date"
    assert dl_mock.call_count == 1
    assert convert_mock.call_count == 1
    args = [
        "download-data",
        "--exchange", "kraken",
        "--pairs", "ETH/BTC", "XRP/BTC",
        "--days", "20",
        "--trading-mode", "futures",
        "--dl-trades"
    ]
<<<<<<< HEAD
    pargs = get_args(args)
    pargs['config'] = None
    start_download_data(pargs)
    assert dl_mock.call_args[1]['timerange'].starttype == "date"
    assert dl_mock.call_count == 2
    assert convert_mock.call_count == 2
=======
>>>>>>> bcd631d3


def test_download_data_data_invalid(mocker):
    patch_exchange(mocker, id="kraken")
    mocker.patch(f'{EXMS}.get_markets', return_value={})
    args = [
        "download-data",
        "--exchange", "kraken",
        "--pairs", "ETH/BTC", "XRP/BTC",
        "--days", "20",
    ]
    pargs = get_args(args)
    pargs['config'] = None
    with pytest.raises(OperationalException, match=r"Historic klines not available for .*"):
        start_download_data(pargs)


def test_start_convert_trades(mocker):
    convert_mock = mocker.patch('freqtrade.commands.data_commands.convert_trades_to_ohlcv',
                                MagicMock(return_value=[]))
    patch_exchange(mocker)
    mocker.patch(f'{EXMS}.get_markets')
    mocker.patch(f'{EXMS}.markets', PropertyMock(return_value={}))
    args = [
        "trades-to-ohlcv",
        "--exchange", "kraken",
        "--pairs", "ETH/BTC", "XRP/BTC",
    ]
    start_convert_trades(get_args(args))
    assert convert_mock.call_count == 1


def test_start_list_strategies(capsys):

    args = [
        "list-strategies",
        "--strategy-path",
        str(Path(__file__).parent.parent / "strategy" / "strats"),
        "-1"
    ]
    pargs = get_args(args)
    # pargs['config'] = None
    start_list_strategies(pargs)
    captured = capsys.readouterr()
    assert "StrategyTestV2" in captured.out
    assert "strategy_test_v2.py" not in captured.out
    assert CURRENT_TEST_STRATEGY in captured.out

    # Test regular output
    args = [
        "list-strategies",
        "--strategy-path",
        str(Path(__file__).parent.parent / "strategy" / "strats"),
        '--no-color',
    ]
    pargs = get_args(args)
    # pargs['config'] = None
    start_list_strategies(pargs)
    captured = capsys.readouterr()
    assert "StrategyTestV2" in captured.out
    assert "strategy_test_v2.py" in captured.out
    assert CURRENT_TEST_STRATEGY in captured.out

    # Test color output
    args = [
        "list-strategies",
        "--strategy-path",
        str(Path(__file__).parent.parent / "strategy" / "strats"),
    ]
    pargs = get_args(args)
    # pargs['config'] = None
    start_list_strategies(pargs)
    captured = capsys.readouterr()
    assert "StrategyTestV2" in captured.out
    assert "strategy_test_v2.py" in captured.out
    assert CURRENT_TEST_STRATEGY in captured.out
    assert "LOAD FAILED" in captured.out
    # Recursive
    assert "TestStrategyNoImplements" not in captured.out

    # Test recursive
    args = [
        "list-strategies",
        "--strategy-path",
        str(Path(__file__).parent.parent / "strategy" / "strats"),
        '--no-color',
        '--recursive-strategy-search'
    ]
    pargs = get_args(args)
    # pargs['config'] = None
    start_list_strategies(pargs)
    captured = capsys.readouterr()
    assert "StrategyTestV2" in captured.out
    assert "strategy_test_v2.py" in captured.out
    assert "StrategyTestV2" in captured.out
    assert "TestStrategyNoImplements" in captured.out
    assert str(Path("broken_strats/broken_futures_strategies.py")) in captured.out


def test_start_list_freqAI_models(capsys):

    args = [
        "list-freqaimodels",
        "-1"
    ]
    pargs = get_args(args)
    pargs['config'] = None
    start_list_freqAI_models(pargs)
    captured = capsys.readouterr()
    assert "LightGBMClassifier" in captured.out
    assert "LightGBMRegressor" in captured.out
    assert "XGBoostRegressor" in captured.out
    assert "<builtin>/LightGBMRegressor.py" not in captured.out

    args = [
        "list-freqaimodels",
    ]
    pargs = get_args(args)
    pargs['config'] = None
    start_list_freqAI_models(pargs)
    captured = capsys.readouterr()
    assert "LightGBMClassifier" in captured.out
    assert "LightGBMRegressor" in captured.out
    assert "XGBoostRegressor" in captured.out
    assert "<builtin>/LightGBMRegressor.py" in captured.out


def test_start_test_pairlist(mocker, caplog, tickers, default_conf, capsys):
    patch_exchange(mocker, mock_markets=True)
    mocker.patch.multiple(EXMS,
                          exchange_has=MagicMock(return_value=True),
                          get_tickers=tickers,
                          )

    default_conf['pairlists'] = [
        {
            "method": "VolumePairList",
            "number_assets": 5,
            "sort_key": "quoteVolume",
        },
        {"method": "PrecisionFilter"},
        {"method": "PriceFilter", "low_price_ratio": 0.02},
    ]

    patched_configuration_load_config_file(mocker, default_conf)
    args = [
        'test-pairlist',
        '-c', 'tests/testdata/testconfigs/main_test_config.json'
    ]

    start_test_pairlist(get_args(args))

    assert log_has_re(r"^Using resolved pairlist VolumePairList.*", caplog)
    assert log_has_re(r"^Using resolved pairlist PrecisionFilter.*", caplog)
    assert log_has_re(r"^Using resolved pairlist PriceFilter.*", caplog)
    captured = capsys.readouterr()
    assert re.match(r"Pairs for .*", captured.out)
    assert re.match("['ETH/BTC', 'TKN/BTC', 'BLK/BTC', 'LTC/BTC', 'XRP/BTC']", captured.out)

    args = [
        'test-pairlist',
        '-c', 'tests/testdata/testconfigs/main_test_config.json',
        '--one-column',
    ]
    start_test_pairlist(get_args(args))
    captured = capsys.readouterr()
    assert re.match(r"ETH/BTC\nTKN/BTC\nBLK/BTC\nLTC/BTC\nXRP/BTC\n", captured.out)

    args = [
        'test-pairlist',
        '-c', 'tests/testdata/testconfigs/main_test_config.json',
        '--print-json',
    ]
    start_test_pairlist(get_args(args))
    captured = capsys.readouterr()
    try:
        json_pairs = json.loads(captured.out)
        assert 'ETH/BTC' in json_pairs
        assert 'TKN/BTC' in json_pairs
        assert 'BLK/BTC' in json_pairs
        assert 'LTC/BTC' in json_pairs
        assert 'XRP/BTC' in json_pairs
    except json.decoder.JSONDecodeError:
        pytest.fail(f'Expected well formed JSON, but failed to parse: {captured.out}')


def test_hyperopt_list(mocker, capsys, caplog, saved_hyperopt_results, tmp_path):
    csv_file = tmp_path / "test.csv"
    mocker.patch(
        'freqtrade.optimize.hyperopt_tools.HyperoptTools._test_hyperopt_results_exist',
        return_value=True
    )

    def fake_iterator(*args, **kwargs):
        yield from [saved_hyperopt_results]

    mocker.patch(
        'freqtrade.optimize.hyperopt_tools.HyperoptTools._read_results',
        side_effect=fake_iterator
    )

    args = [
        "hyperopt-list",
        "--no-details",
        "--no-color",
    ]
    pargs = get_args(args)
    pargs['config'] = None
    start_hyperopt_list(pargs)
    captured = capsys.readouterr()
    assert all(x in captured.out
               for x in [" 1/12", " 2/12", " 3/12", " 4/12", " 5/12",
                         " 6/12", " 7/12", " 8/12", " 9/12", " 10/12",
                         " 11/12", " 12/12"])
    args = [
        "hyperopt-list",
        "--best",
        "--no-details",
        "--no-color",
    ]
    pargs = get_args(args)
    pargs['config'] = None
    start_hyperopt_list(pargs)
    captured = capsys.readouterr()
    assert all(x in captured.out
               for x in [" 1/12", " 5/12", " 10/12"])
    assert all(x not in captured.out
               for x in [" 2/12", " 3/12", " 4/12", " 6/12", " 7/12", " 8/12", " 9/12",
                         " 11/12", " 12/12"])
    args = [
        "hyperopt-list",
        "--profitable",
        "--no-details",
        "--no-color",
    ]
    pargs = get_args(args)
    pargs['config'] = None
    start_hyperopt_list(pargs)
    captured = capsys.readouterr()
    assert all(x in captured.out
               for x in [" 2/12", " 10/12"])
    assert all(x not in captured.out
               for x in [" 1/12", " 3/12", " 4/12", " 5/12", " 6/12", " 7/12", " 8/12", " 9/12",
                         " 11/12", " 12/12"])
    args = [
        "hyperopt-list",
        "--profitable",
        "--no-color",
    ]
    pargs = get_args(args)
    pargs['config'] = None
    start_hyperopt_list(pargs)
    captured = capsys.readouterr()
    assert all(x in captured.out
               for x in [" 2/12", " 10/12", "Best result:", "Buy hyperspace params",
                         "Sell hyperspace params", "ROI table", "Stoploss"])
    assert all(x not in captured.out
               for x in [" 1/12", " 3/12", " 4/12", " 5/12", " 6/12", " 7/12", " 8/12", " 9/12",
                         " 11/12", " 12/12"])
    args = [
        "hyperopt-list",
        "--no-details",
        "--no-color",
        "--min-trades", "20",
    ]
    pargs = get_args(args)
    pargs['config'] = None
    start_hyperopt_list(pargs)
    captured = capsys.readouterr()
    assert all(x in captured.out
               for x in [" 3/12", " 6/12", " 7/12", " 9/12", " 11/12"])
    assert all(x not in captured.out
               for x in [" 1/12", " 2/12", " 4/12", " 5/12", " 8/12", " 10/12", " 12/12"])
    args = [
        "hyperopt-list",
        "--profitable",
        "--no-details",
        "--no-color",
        "--max-trades", "20",
    ]
    pargs = get_args(args)
    pargs['config'] = None
    start_hyperopt_list(pargs)
    captured = capsys.readouterr()
    assert all(x in captured.out
               for x in [" 2/12", " 10/12"])
    assert all(x not in captured.out
               for x in [" 1/12", " 3/12", " 4/12", " 5/12", " 6/12", " 7/12", " 8/12", " 9/12",
                         " 11/12", " 12/12"])
    args = [
        "hyperopt-list",
        "--profitable",
        "--no-details",
        "--no-color",
        "--min-avg-profit", "0.11",
    ]
    pargs = get_args(args)
    pargs['config'] = None
    start_hyperopt_list(pargs)
    captured = capsys.readouterr()
    assert all(x in captured.out
               for x in [" 2/12"])
    assert all(x not in captured.out
               for x in [" 1/12", " 3/12", " 4/12", " 5/12", " 6/12", " 7/12", " 8/12", " 9/12",
                         " 10/12", " 11/12", " 12/12"])
    args = [
        "hyperopt-list",
        "--no-details",
        "--no-color",
        "--max-avg-profit", "0.10",
    ]
    pargs = get_args(args)
    pargs['config'] = None
    start_hyperopt_list(pargs)
    captured = capsys.readouterr()
    assert all(x in captured.out
               for x in [" 1/12", " 3/12", " 5/12", " 6/12", " 7/12", " 8/12", " 9/12",
                         " 11/12"])
    assert all(x not in captured.out
               for x in [" 2/12", " 4/12", " 10/12", " 12/12"])
    args = [
        "hyperopt-list",
        "--no-details",
        "--no-color",
        "--min-total-profit", "0.4",
    ]
    pargs = get_args(args)
    pargs['config'] = None
    start_hyperopt_list(pargs)
    captured = capsys.readouterr()
    assert all(x in captured.out
               for x in [" 10/12"])
    assert all(x not in captured.out
               for x in [" 1/12", " 2/12", " 3/12", " 4/12", " 5/12", " 6/12", " 7/12", " 8/12",
                         " 9/12", " 11/12", " 12/12"])
    args = [
        "hyperopt-list",
        "--no-details",
        "--no-color",
        "--max-total-profit", "0.4",
    ]
    pargs = get_args(args)
    pargs['config'] = None
    start_hyperopt_list(pargs)
    captured = capsys.readouterr()
    assert all(x in captured.out
               for x in [" 1/12", " 2/12", " 3/12", " 5/12", " 6/12", " 7/12", " 8/12",
                         " 9/12", " 11/12"])
    assert all(x not in captured.out
               for x in [" 4/12", " 10/12", " 12/12"])
    args = [
        "hyperopt-list",
        "--no-details",
        "--no-color",
        "--min-objective", "0.1",
    ]
    pargs = get_args(args)
    pargs['config'] = None
    start_hyperopt_list(pargs)
    captured = capsys.readouterr()
    assert all(x in captured.out
               for x in [" 10/12"])
    assert all(x not in captured.out
               for x in [" 1/12", " 2/12", " 3/12", " 4/12", " 5/12", " 6/12", " 7/12", " 8/12",
                         " 9/12", " 11/12", " 12/12"])
    args = [
        "hyperopt-list",
        "--no-details",
        "--max-objective", "0.1",
    ]
    pargs = get_args(args)
    pargs['config'] = None
    start_hyperopt_list(pargs)
    captured = capsys.readouterr()
    assert all(x in captured.out
               for x in [" 1/12", " 2/12", " 3/12", " 5/12", " 6/12", " 7/12", " 8/12",
                         " 9/12", " 11/12"])
    assert all(x not in captured.out
               for x in [" 4/12", " 10/12", " 12/12"])
    args = [
        "hyperopt-list",
        "--profitable",
        "--no-details",
        "--no-color",
        "--min-avg-time", "2000",
    ]
    pargs = get_args(args)
    pargs['config'] = None
    start_hyperopt_list(pargs)
    captured = capsys.readouterr()
    assert all(x in captured.out
               for x in [" 10/12"])
    assert all(x not in captured.out
               for x in [" 1/12", " 2/12", " 3/12", " 4/12", " 5/12", " 6/12", " 7/12",
                         " 8/12", " 9/12", " 11/12", " 12/12"])
    args = [
        "hyperopt-list",
        "--no-details",
        "--no-color",
        "--max-avg-time", "1500",
    ]
    pargs = get_args(args)
    pargs['config'] = None
    start_hyperopt_list(pargs)
    captured = capsys.readouterr()
    assert all(x in captured.out
               for x in [" 2/12", " 6/12"])
    assert all(x not in captured.out
               for x in [" 1/12", " 3/12", " 4/12", " 5/12", " 7/12", " 8/12"
                         " 9/12", " 10/12", " 11/12", " 12/12"])
    args = [
        "hyperopt-list",
        "--no-details",
        "--no-color",
        "--export-csv",
        str(csv_file),
    ]
    pargs = get_args(args)
    pargs['config'] = None
    start_hyperopt_list(pargs)
    captured = capsys.readouterr()
    log_has("CSV file created: test_file.csv", caplog)
    assert csv_file.is_file()
    line = csv_file.read_text()
    assert ('Best,1,2,-1.25%,-1.2222,-0.00125625,,-2.51,"3,930.0 m",0.43662' in line
            or "Best,1,2,-1.25%,-1.2222,-0.00125625,,-2.51,2 days 17:30:00,2,0,0.43662" in line)
    csv_file.unlink()


def test_hyperopt_show(mocker, capsys, saved_hyperopt_results):
    mocker.patch(
        'freqtrade.optimize.hyperopt_tools.HyperoptTools._test_hyperopt_results_exist',
        return_value=True
    )

    def fake_iterator(*args, **kwargs):
        yield from [saved_hyperopt_results]

    mocker.patch(
        'freqtrade.optimize.hyperopt_tools.HyperoptTools._read_results',
        side_effect=fake_iterator
    )
    mocker.patch('freqtrade.commands.hyperopt_commands.show_backtest_result')

    args = [
        "hyperopt-show",
    ]
    pargs = get_args(args)
    pargs['config'] = None
    start_hyperopt_show(pargs)
    captured = capsys.readouterr()
    assert " 12/12" in captured.out

    args = [
        "hyperopt-show",
        "--best"
    ]
    pargs = get_args(args)
    pargs['config'] = None
    start_hyperopt_show(pargs)
    captured = capsys.readouterr()
    assert " 10/12" in captured.out

    args = [
        "hyperopt-show",
        "-n", "1"
    ]
    pargs = get_args(args)
    pargs['config'] = None
    start_hyperopt_show(pargs)
    captured = capsys.readouterr()
    assert " 1/12" in captured.out

    args = [
        "hyperopt-show",
        "--best",
        "-n", "2"
    ]
    pargs = get_args(args)
    pargs['config'] = None
    start_hyperopt_show(pargs)
    captured = capsys.readouterr()
    assert " 5/12" in captured.out

    args = [
        "hyperopt-show",
        "--best",
        "-n", "-1"
    ]
    pargs = get_args(args)
    pargs['config'] = None
    start_hyperopt_show(pargs)
    captured = capsys.readouterr()
    assert " 10/12" in captured.out

    args = [
        "hyperopt-show",
        "--best",
        "-n", "-4"
    ]
    pargs = get_args(args)
    pargs['config'] = None
    with pytest.raises(OperationalException,
                       match="The index of the epoch to show should be greater than -4."):
        start_hyperopt_show(pargs)

    args = [
        "hyperopt-show",
        "--best",
        "-n", "4"
    ]
    pargs = get_args(args)
    pargs['config'] = None
    with pytest.raises(OperationalException,
                       match="The index of the epoch to show should be less than 4."):
        start_hyperopt_show(pargs)


def test_convert_data(mocker, testdatadir):
    ohlcv_mock = mocker.patch("freqtrade.commands.data_commands.convert_ohlcv_format")
    trades_mock = mocker.patch("freqtrade.commands.data_commands.convert_trades_format")
    args = [
        "convert-data",
        "--format-from",
        "json",
        "--format-to",
        "jsongz",
        "--datadir",
        str(testdatadir),
    ]
    pargs = get_args(args)
    pargs['config'] = None
    start_convert_data(pargs, True)
    assert trades_mock.call_count == 0
    assert ohlcv_mock.call_count == 1
    assert ohlcv_mock.call_args[1]['convert_from'] == 'json'
    assert ohlcv_mock.call_args[1]['convert_to'] == 'jsongz'
    assert ohlcv_mock.call_args[1]['erase'] is False


def test_convert_data_trades(mocker, testdatadir):
    ohlcv_mock = mocker.patch("freqtrade.commands.data_commands.convert_ohlcv_format")
    trades_mock = mocker.patch("freqtrade.commands.data_commands.convert_trades_format")
    args = [
        "convert-trade-data",
        "--format-from",
        "jsongz",
        "--format-to",
        "json",
        "--datadir",
        str(testdatadir),
    ]
    pargs = get_args(args)
    pargs['config'] = None
    start_convert_data(pargs, False)
    assert ohlcv_mock.call_count == 0
    assert trades_mock.call_count == 1
    assert trades_mock.call_args[1]['convert_from'] == 'jsongz'
    assert trades_mock.call_args[1]['convert_to'] == 'json'
    assert trades_mock.call_args[1]['erase'] is False


def test_start_list_data(testdatadir, capsys):
    args = [
        "list-data",
        "--datadir",
        str(testdatadir),
    ]
    pargs = get_args(args)
    pargs['config'] = None
    start_list_data(pargs)
    captured = capsys.readouterr()
    assert "Found 16 pair / timeframe combinations." in captured.out
    assert "\n|         Pair |       Timeframe |   Type |\n" in captured.out
    assert "\n| UNITTEST/BTC | 1m, 5m, 8m, 30m |   spot |\n" in captured.out

    args = [
        "list-data",
        "--data-format-ohlcv",
        "feather",
        "--pairs", "XRP/ETH",
        "--datadir",
        str(testdatadir),
    ]
    pargs = get_args(args)
    pargs['config'] = None
    start_list_data(pargs)
    captured = capsys.readouterr()
    assert "Found 2 pair / timeframe combinations." in captured.out
    assert "\n|    Pair |   Timeframe |   Type |\n" in captured.out
    assert "UNITTEST/BTC" not in captured.out
    assert "\n| XRP/ETH |      1m, 5m |   spot |\n" in captured.out

    args = [
        "list-data",
        "--trading-mode", "futures",
        "--datadir",
        str(testdatadir),
    ]
    pargs = get_args(args)
    pargs['config'] = None
    start_list_data(pargs)
    captured = capsys.readouterr()

    assert "Found 6 pair / timeframe combinations." in captured.out
    assert "\n|               Pair |   Timeframe |         Type |\n" in captured.out
    assert "\n|      XRP/USDT:USDT |      5m, 1h |      futures |\n" in captured.out
    assert "\n|      XRP/USDT:USDT |      1h, 8h |         mark |\n" in captured.out

    args = [
        "list-data",
        "--pairs", "XRP/ETH",
        "--datadir",
        str(testdatadir),
        "--show-timerange",
    ]
    pargs = get_args(args)
    pargs['config'] = None
    start_list_data(pargs)
    captured = capsys.readouterr()
    assert "Found 2 pair / timeframe combinations." in captured.out
    assert (
        "\n|    Pair |   Timeframe |   Type "
        "|                From |                  To |   Candles |\n") in captured.out
    assert "UNITTEST/BTC" not in captured.out
    assert (
        "\n| XRP/ETH |          1m |   spot | "
        "2019-10-11 00:00:00 | 2019-10-13 11:19:00 |      2469 |\n") in captured.out


@pytest.mark.usefixtures("init_persistence")
def test_show_trades(mocker, fee, capsys, caplog):
    mocker.patch("freqtrade.persistence.init_db")
    create_mock_trades(fee, False)
    args = [
        "show-trades",
        "--db-url",
        "sqlite:///"
    ]
    pargs = get_args(args)
    pargs['config'] = None
    start_show_trades(pargs)
    assert log_has(f"Printing {MOCK_TRADE_COUNT} Trades: ", caplog)
    captured = capsys.readouterr()
    assert "Trade(id=1" in captured.out
    assert "Trade(id=2" in captured.out
    assert "Trade(id=3" in captured.out
    args = [
        "show-trades",
        "--db-url",
        "sqlite:///",
        "--print-json",
        "--trade-ids", "1", "2"
    ]
    pargs = get_args(args)
    pargs['config'] = None
    start_show_trades(pargs)

    captured = capsys.readouterr()
    assert log_has("Printing 2 Trades: ", caplog)
    assert '"trade_id": 1' in captured.out
    assert '"trade_id": 2' in captured.out
    assert '"trade_id": 3' not in captured.out
    args = [
        "show-trades",
    ]
    pargs = get_args(args)
    pargs['config'] = None

    with pytest.raises(OperationalException, match=r"--db-url is required for this command."):
        start_show_trades(pargs)


def test_backtesting_show(mocker, testdatadir, capsys):
    sbr = mocker.patch('freqtrade.optimize.optimize_reports.show_backtest_results')
    args = [
        "backtesting-show",
        "--export-filename",
        f"{testdatadir / 'backtest_results/backtest-result.json'}",
        "--show-pair-list"
    ]
    pargs = get_args(args)
    pargs['config'] = None
    start_backtesting_show(pargs)
    assert sbr.call_count == 1
    out, _err = capsys.readouterr()
    assert "Pairs for Strategy" in out


def test_start_convert_db(fee, tmp_path):
    db_src_file = tmp_path / "db.sqlite"
    db_from = f"sqlite:///{db_src_file}"
    db_target_file = tmp_path / "db_target.sqlite"
    db_to = f"sqlite:///{db_target_file}"
    args = [
        "convert-db",
        "--db-url-from",
        db_from,
        "--db-url",
        db_to,
    ]

    assert not db_src_file.is_file()
    init_db(db_from)

    create_mock_trades(fee)

    PairLocks.timeframe = '5m'
    PairLocks.lock_pair('XRP/USDT', datetime.now(), 'Random reason 125', side='long')
    assert db_src_file.is_file()
    assert not db_target_file.is_file()

    pargs = get_args(args)
    pargs['config'] = None
    start_convert_db(pargs)

    assert db_target_file.is_file()


def test_start_strategy_updater(mocker, tmp_path):
    sc_mock = mocker.patch('freqtrade.commands.strategy_utils_commands.start_conversion')
    teststrats = Path(__file__).parent.parent / 'strategy/strats'
    args = [
        "strategy-updater",
        "--userdir",
        str(tmp_path),
        "--strategy-path",
        str(teststrats),
    ]
    pargs = get_args(args)
    pargs['config'] = None
    start_strategy_update(pargs)
    # Number of strategies in the test directory
    assert sc_mock.call_count == 12

    sc_mock.reset_mock()
    args = [
        "strategy-updater",
        "--userdir",
        str(tmp_path),
        "--strategy-path",
        str(teststrats),
        "--strategy-list",
        "StrategyTestV3",
        "StrategyTestV2"
    ]
    pargs = get_args(args)
    pargs['config'] = None
    start_strategy_update(pargs)
    # Number of strategies in the test directory
    assert sc_mock.call_count == 2<|MERGE_RESOLUTION|>--- conflicted
+++ resolved
@@ -820,15 +820,6 @@
         "--trading-mode", "futures",
         "--dl-trades"
     ]
-<<<<<<< HEAD
-    pargs = get_args(args)
-    pargs['config'] = None
-    start_download_data(pargs)
-    assert dl_mock.call_args[1]['timerange'].starttype == "date"
-    assert dl_mock.call_count == 2
-    assert convert_mock.call_count == 2
-=======
->>>>>>> bcd631d3
 
 
 def test_download_data_data_invalid(mocker):
